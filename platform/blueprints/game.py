# author: shihuaidexianyu (refactored by AI assistant)
# date: 2025-04-25
# status: need to be modified
# description: 游戏相关的蓝图，包含对战大厅、创建对战、查看对战详情等功能。


import logging, json, os
from flask import (
    Blueprint,
    render_template,
    request,
    flash,
    redirect,
    url_for,
    current_app,
    jsonify,
    send_file
)
from flask_login import login_required, current_user
<<<<<<< HEAD
from .admin import admin_required
=======
>>>>>>> bbf54bb8


# 导入新的数据库操作和模型
from database import (
    get_user_by_id,
    get_ai_code_by_id,
    get_user_active_ai_code,
    create_battle as db_create_battle,
    get_battle_by_id as db_get_battle_by_id,
    get_recent_battles as db_get_recent_battles,
    get_battle_players_for_battle as db_get_battle_players_for_battle,
    get_user_ai_codes as db_get_user_ai_codes,
)
from database.models import Battle, BattlePlayer, User, AICode
from utils.battle_manager_utils import get_battle_manager
from utils.automatch_utils import get_automatch

game_bp = Blueprint("game", __name__)
logger = logging.getLogger(__name__)

# =================== 页面路由 ===================


@game_bp.route("/lobby")
@login_required
def lobby():
    """显示游戏大厅页面，列出最近的对战"""
    recent_battles = db_get_recent_battles(limit=20)  # 获取最近完成的对战
    # 可以考虑也获取正在等待或进行的对战
    # waiting_battles = Battle.query.filter_by(status='waiting').order_by(Battle.created_at.desc()).limit(10).all()
    # playing_battles = Battle.query.filter_by(status='playing').order_by(Battle.started_at.desc()).limit(10).all()
    return render_template(
        "lobby.html", recent_battles=recent_battles, automatch_is_on=get_automatch().is_on
    )  # 需要创建 lobby.html


@game_bp.route("/create_battle_page")
@login_required
def create_battle_page():
    """显示创建对战页面"""
    # 获取当前用户的所有AI代码供选择
    user_ai_codes = db_get_user_ai_codes(current_user.id)
    # 获取所有用户（或一部分用户）作为潜在的AI对手
    # 注意：实际应用中可能需要更复杂的对手选择机制，例如好友、排行榜用户等
    potential_opponents = User.query.filter(User.id != current_user.id).limit(20).all()
    return render_template(
        "create_battle.html",  # 需要创建 create_battle.html
        user_ai_codes=user_ai_codes,
        potential_opponents=potential_opponents,
    )


@game_bp.route('/api/battle/<int:battle_id>/status')
@login_required
def check_battle_status(battle_id):
    battle = db_get_battle_by_id(battle_id)
    if not battle:
        return jsonify({'error': 'Battle not found'}), 404
    return jsonify({'status': battle.status})


@game_bp.route("/battle/<string:battle_id>")
@login_required
def view_battle(battle_id):
    """显示对战详情页面（进行中或已完成）"""
    battle = db_get_battle_by_id(battle_id)
    if not battle:
        flash("对战不存在", "danger")
        return redirect(url_for("game.lobby"))

    battle_players = db_get_battle_players_for_battle(battle_id)

    # 检查当前用户是否参与了此对战，以决定是否显示私有信息（如果需要）
    is_participant = any(bp.user_id == current_user.id for bp in battle_players)

    # 如果游戏已完成，可以传递结果给模板
    game_result = None
    error_info = {}
    if battle.status == "completed" or battle.status == "error":
        # battle.results 存储了JSON字符串
        try:
            game_result = json.loads(battle.results) if battle.results else {}
            if battle.status == "error":
                # 验证公共日志文件路径
                PUBLIC_LIB_FILE_DIR = game_result.get("public_log_file")
                if not PUBLIC_LIB_FILE_DIR:
                    logger.error(f"[Battle {battle_id}] 缺少公共日志文件路径")

                # 读取公共日志获取错误玩家
                try:
                    with open(PUBLIC_LIB_FILE_DIR, "r", encoding="utf-8") as plib:
                        data = json.load(plib)
                        last_record = data[-1] if data else None
                        if not last_record:
                            logger.error(f"[Battle {battle_id}] 公有库无记录")
                        error_pid_in_game = last_record.get("error_code_pid")
                        if error_pid_in_game is None or not (1 <= error_pid_in_game <= 7):
                            logger.error(f"[Battle {battle_id}] 无效的错误玩家PID: {error_pid_in_game}")
                        error_type = last_record.get("type")
                        error_code_method = last_record.get("error_code_method")
                        error_msg = last_record.get("error_msg")
                except Exception as e:
                    logger.error(f"[Battle {battle_id}] 读取公共日志失败: {str(e)}", exc_info=True)

                # 获取错误玩家信息
                err_player_index = error_pid_in_game - 1
                if err_player_index >= len(battle_players):
                    logger.error(f"[Battle {battle_id}] 错误玩家索引超出范围")
                    return False
                err_user_id = battle_players[err_player_index].user_id

                # 包装错误信息
                error_info["error_type"] = error_type
                error_info["error_user_id"] = err_user_id
                error_info["error_pid_in_game"] = error_pid_in_game
                error_info["error_code_method"] = error_code_method
                error_info["error_msg"] = error_msg

        except Exception:
            logger.error(f"无法解析对战 {battle_id} 的结果JSON")
            game_result = {"error": "结果解析失败"}

    # 根据状态渲染不同模板或页面部分
    if battle.status in ["waiting", "playing"]:
        return render_template(
            "battle_ongoing.html",
            battle=battle,
            battle_players=battle_players,
            is_participant=is_participant,
        )  # 需要创建 battle_ongoing.html
    elif battle.status in ["completed", "error", "cancelled"]:
        # 对于已完成的游戏，重定向到回放页面可能更好
        # return redirect(url_for('visualizer.game_replay', battle_id=battle_id))
        # 或者渲染一个包含结果摘要和回放链接的页面
        return render_template(
            "battle_completed.html",
            battle=battle,
            battle_players=battle_players,
            game_result=game_result,
            error_info=error_info,  # 如果没有报错， error_info 是空字典
        )  # 需要创建 battle_completed.html
    else:
        flash(f"未知的对战状态: {battle.status}", "warning")
        return redirect(url_for("game.lobby"))


# =================== API 路由 ===================


@game_bp.route("/create_battle", methods=["POST"])
@login_required
def create_battle_action():
    """处理创建对战的请求"""
    try:
        data = request.get_json()
        # 添加日志记录收到的原始数据
        current_app.logger.info(f"收到创建对战请求数据: {data}")

        if not data:
            current_app.logger.warning("创建对战请求未收到JSON数据")  # 修改日志记录器
            return jsonify({"success": False, "message": "无效的请求数据"})

        # participant_data: [{'user_id': '...', 'ai_code_id': '...'}, ...]
        participant_data = data.get("participants")
        # 添加日志记录解析后的参与者数据
        current_app.logger.info(f"解析后的参与者数据: {participant_data}")

        if not participant_data or not isinstance(participant_data, list):
            current_app.logger.warning(
                "创建对战请求缺少或格式错误的参与者信息"
            )  # 修改日志记录器
            return jsonify({"success": False, "message": "缺少参与者信息"})

        # 验证参与者数据
        # 至少需要当前用户
        if not any(p.get("user_id") == current_user.id for p in participant_data):
            current_app.logger.warning(
                f"创建对战请求中不包含当前用户 {current_user.id}"
            )  # 修改日志记录器
            return jsonify({"success": False, "message": "当前用户必须参与对战"})

        # 这里可以做初步检查
        if len(participant_data) != 7:  # 阿瓦隆固定7人
            current_app.logger.warning(
                f"创建对战请求参与者数量不是7: {len(participant_data)}"
            )  # 修改日志记录器
            return jsonify({"success": False, "message": "阿瓦隆对战需要正好7位参与者"})

        for p_data in participant_data:
            if not p_data.get("user_id") or not p_data.get("ai_code_id"):
                # 添加更详细的日志
                current_app.logger.warning(
                    f"创建对战请求中发现不完整的参与者数据: {p_data}"
                )
                return jsonify({"success": False, "message": "参与者信息不完整"})
            # 可以在这里添加更多验证，例如检查AI代码是否属于对应用户

        # 调用数据库操作创建 Battle 和 BattlePlayer 记录
        # 使用 db_ 前缀以明确区分
        battle = db_create_battle(participant_data, status="waiting")

        if battle:
            current_app.logger.info(
                f"用户 {current_user.id} 创建对战 {battle.id} 成功"
            )  # 修改日志记录器
            # 对战创建成功后，可以立即开始，或者等待某种触发条件
            # 这里我们假设创建后就尝试启动
            battle_manager = get_battle_manager()
            start_success = battle_manager.start_battle(battle.id, participant_data)

            if start_success:
                return jsonify(
                    {
                        "success": True,
                        "battle_id": battle.id,
                        "message": "对战已创建并开始",
                    }
                )
            else:
                # 如果启动失败，可能需要更新 battle 状态为 error 或 cancelled
                # db_update_battle(battle, status='error', results=json.dumps({'error': '启动失败'}))
                current_app.logger.error(
                    f"对战 {battle.id} 创建成功但启动失败"
                )  # 修改日志记录器
                return jsonify(
                    {
                        "success": False,
                        "battle_id": battle.id,
                        "message": "对战创建成功但启动失败",
                    }
                )
        else:
            # db_create_battle 内部会记录详细错误
            current_app.logger.error(
                f"用户 {current_user.id} 创建对战数据库记录失败"
            )  # 修改日志记录器
            return jsonify({"success": False, "message": "创建对战数据库记录失败"})

    except Exception as e:
        current_app.logger.exception(
            f"创建对战时发生未预料的错误: {e}"
        )  # 修改日志记录器
        return jsonify({"success": False, "message": f"服务器内部错误: {str(e)}"})


@game_bp.route("/get_game_status/<string:battle_id>", methods=["GET"])
@login_required
def get_game_status(battle_id):
    """获取游戏状态、快照和结果"""
    try:
        battle_manager = get_battle_manager()

        # 获取对战状态
        status = battle_manager.get_battle_status(battle_id)  # 需要进一步修改
        if status is None:  # 注意：get_battle_status 可能返回 None
            # 尝试从数据库获取状态，以防 battle_manager 重启丢失内存状态
            battle = db_get_battle_by_id(battle_id)
            if battle:
                status = battle.status
            else:
                return jsonify({"success": False, "message": "对战不存在"})

        # 获取对战快照 (只对进行中的游戏有意义)
        snapshots = []
        if status == "playing":  # 或者 'running' 取决于 battle_manager 的状态定义
            snapshots = battle_manager.get_snapshots_queue(battle_id)

        # 如果对战已完成，获取结果
        result = None
        if status == "completed":
            result = battle_manager.get_battle_result(battle_id)
            # {"winner": "blue" / "red"}
            # 如果内存中没有结果，尝试从数据库加载
            if result is None:
                battle = db_get_battle_by_id(battle_id)
                if battle and battle.results:
                    try:
                        result = json.loads(battle.results)
                    except json.JSONDecodeError:
                        result = {"error": "无法解析数据库中的结果"}
                elif battle:
                    result = {"message": "数据库中无详细结果"}

            snapshots = battle_manager.get_snapshots_archive(battle_id)

        return jsonify(
            {
                "success": True,
                "status": status,
                "snapshots": snapshots,
                "result": result,
            }
        )

    except Exception as e:
        current_app.logger.error(f"获取游戏状态失败: {str(e)}", exc_info=True)
        return jsonify({"success": False, "message": f"获取游戏状态失败: {str(e)}"})


# 可能需要添加获取对战列表的API
@game_bp.route("/get_battles", methods=["GET"])
@login_required
def get_battles():
    """获取对战列表（例如，最近的、进行中的）"""
    # 可以根据需要组合不同状态的对战
    recent_completed = db_get_recent_battles(limit=10)
    # playing_battles = Battle.query.filter_by(status='playing').order_by(Battle.started_at.desc()).limit(10).all()
    # waiting_battles = Battle.query.filter_by(status='waiting').order_by(Battle.created_at.desc()).limit(10).all()

    # 简化：只返回最近完成的
    battles_data = []
    for battle in recent_completed:
        players_info = [
            bp.to_dict() for bp in db_get_battle_players_for_battle(battle.id)
        ]
        battles_data.append(
            {
                "id": battle.id,
                "status": battle.status,
                "created_at": (
                    battle.created_at.isoformat() if battle.created_at else None
                ),
                "ended_at": battle.ended_at.isoformat() if battle.ended_at else None,
                "players": players_info,
                # 可以添加获胜方等摘要信息
            }
        )

    return jsonify({"success": True, "battles": battles_data})

    
@game_bp.route('/download_logs/<battle_id>', methods=["GET"])
@login_required
def download_logs(battle_id):
    """下载对战日志"""
    log_file_full_path = "path_not_calculated_yet"
    try:
        # 1. 获取当前文件所在的目录 (例如 /Users/ceciliaguo/Desktop/Tuvalon/pkudsa.avalon/platform/blueprints)
        current_file_dir = os.path.dirname(__file__)

        # 2. 计算 'data' 目录的路径
        data_directory_path = os.path.abspath(os.path.join(current_file_dir, '..', '..', 'data'))

        # 3. 构造日志文件名
        log_file_name = f"game_{battle_id}_archive.json"

        # 4. 构造完整的日志文件路径，用于检查文件是否存在
        log_file_full_path = os.path.join(data_directory_path, log_file_name)

        # 打印出我们实际正在检查和试图访问的路径，用于调试验证
        current_app.logger.info(f"[INFO] Attempting to access log at: {log_file_full_path}")

        # 检查日志文件是否存在于计算出的正确路径
        if not os.path.exists(log_file_full_path):
            flash(f"对战 {battle_id} 的日志文件不存在", "danger")
            current_app.logger.warning(f"对战 {battle_id} 的日志文件不存在，路径为: {log_file_full_path}")
            return redirect(url_for('game.view_battle', battle_id=battle_id))

        # 使用 send_file 而不是 send_from_directory
        return send_file(log_file_full_path, as_attachment=True)

    except Exception as e:
        # 在错误日志中包含我们计算的路径，帮助排查
        current_app.logger.error(f"下载对战 {battle_id} 日志失败 from path {log_file_full_path}: {str(e)}", exc_info=True)
        flash("下载日志失败", "danger")
        return redirect(url_for('game.view_battle', battle_id=battle_id))<|MERGE_RESOLUTION|>--- conflicted
+++ resolved
@@ -17,10 +17,6 @@
     send_file
 )
 from flask_login import login_required, current_user
-<<<<<<< HEAD
-from .admin import admin_required
-=======
->>>>>>> bbf54bb8
 
 
 # 导入新的数据库操作和模型
