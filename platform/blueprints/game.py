# author: shihuaidexianyu (refactored by AI assistant)
# date: 2025-04-25
# status: need to be modified
# description: 游戏相关的蓝图，包含对战大厅、创建对战、查看对战详情等功能。


import logging, json, os
from flask import (
    Blueprint,
    render_template,
    request,
    flash,
    redirect,
    url_for,
    current_app,
    jsonify,
    send_file,
)
from flask_login import login_required, current_user


# 导入新的数据库操作和模型
from database import (
    get_user_by_id,
    get_ai_code_by_id,
    get_user_active_ai_code,
    create_battle as db_create_battle,
    get_battle_by_id as db_get_battle_by_id,
    get_battle_players_for_battle as db_get_battle_players_for_battle,
    get_user_ai_codes as db_get_user_ai_codes,
    get_battles_paginated_filtered,
)
from database.models import Battle, BattlePlayer, User, AICode
from utils.battle_manager_utils import get_battle_manager
from utils.automatch_utils import get_automatch
<<<<<<< HEAD
from game.automatch import AutoMatch
=======
from datetime import datetime  # For date filtering
>>>>>>> f66f21a3

game_bp = Blueprint("game", __name__)
logger = logging.getLogger(__name__)

# =================== 页面路由 ===================


@game_bp.route("/lobby")
@login_required
def lobby():
<<<<<<< HEAD
    """游戏大厅页面"""
    # 获取最近的对战
    recent_battles = db_get_recent_battles(limit=10)

    # 获取正在进行的对局数量
    from database.models import Battle

    ongoing_battles_count = Battle.query.filter_by(status="playing").count()

    # 检查自动匹配是否开启
    from utils.automatch_utils import get_automatch

    automatch = get_automatch()
    automatch_is_on = automatch.is_on

    return render_template(
        "lobby.html",
        recent_battles=recent_battles,
        automatch_is_on=automatch_is_on,
        ongoing_battles_count=ongoing_battles_count,  # 传递正在进行的对局数量
=======
    """显示游戏大厅页面，列出最近的对战，支持筛选和分页"""
    page = request.args.get("page", 1, type=int)
    per_page = request.args.get("per_page", 10, type=int)  # Or your preferred default
    status_filter = request.args.get("status", None, type=str)
    date_from_str = request.args.get("date_from", None, type=str)
    date_to_str = request.args.get("date_to", None, type=str)
    player_filter = request.args.get("player", None, type=str)  # New filter parameter

    filters = {}
    if status_filter and status_filter != "all":  # 'all' means no status filter
        filters["status"] = status_filter

    try:
        if date_from_str:
            filters["date_from"] = datetime.strptime(date_from_str, "%Y-%m-%d")
        if date_to_str:
            # Adjust to include the whole day
            filters["date_to"] = datetime.strptime(
                date_to_str + " 23:59:59", "%Y-%m-%d %H:%M:%S"
            )
    except ValueError:
        flash("日期格式无效，请使用 YYYY-MM-DD 格式。", "danger")
        filters.pop("date_from", None)
        filters.pop("date_to", None)

    if player_filter:
        filters["player"] = (
            player_filter.strip()
        )  # Add player filter, remove leading/trailing spaces

    # Fetch battles using the enhanced database function
    battles_pagination = get_battles_paginated_filtered(
        filters=filters, page=page, per_page=per_page
    )

    # Fetch all users for the datalist suggestion (optional but helpful)
    # Consider performance if you have a very large number of users.
    all_users = User.query.order_by(User.username).all()

    return render_template(
        "lobby.html",
        battles_pagination=battles_pagination,
        automatch_is_on=get_automatch().is_on,
        all_users=all_users,  # Pass users to the template
        current_filters={  # Pass current filters back to the template
            "status": status_filter,
            "date_from": date_from_str,
            "date_to": date_to_str,
            "player": player_filter,  # Pass player filter back
        },
>>>>>>> f66f21a3
    )


@game_bp.route("/create_battle_page")
@login_required
def create_battle_page():
    """显示创建对战页面"""
    # 获取当前用户的所有AI代码供选择
    user_ai_codes = db_get_user_ai_codes(current_user.id)
    # 获取所有用户（或一部分用户）作为潜在的AI对手
    # 注意：实际应用中可能需要更复杂的对手选择机制，例如好友、排行榜用户等
    potential_opponents = User.query.filter(User.id != current_user.id).all()
    return render_template(
        "create_battle.html",  # 需要创建 create_battle.html
        user_ai_codes=user_ai_codes,
        potential_opponents=potential_opponents,
    )


@game_bp.route("/api/battle/<int:battle_id>/status")
@login_required
def check_battle_status(battle_id):
    battle = db_get_battle_by_id(battle_id)
    if not battle:
        return jsonify({"error": "Battle not found"}), 404
    return jsonify({"status": battle.status})


@game_bp.route("/battle/<string:battle_id>")
@login_required
def view_battle(battle_id):
    """显示对战详情页面（进行中或已完成）"""
    battle = db_get_battle_by_id(battle_id)
    if not battle:
        flash("对战不存在", "danger")
        return redirect(url_for("game.lobby"))

    battle_players = db_get_battle_players_for_battle(battle_id)

    # 检查当前用户是否参与了此对战，以决定是否显示私有信息（如果需要）
    is_participant = any(bp.user_id == current_user.id for bp in battle_players)

    # 如果游戏已完成，可以传递结果给模板
    game_result = {"roles": {}}  # 初始化为带有空roles字典的对象
    error_info = {}
    if battle.status == "completed" or battle.status == "error":
        # battle.results 存储了JSON字符串
        try:
            if battle.results:
                game_result = json.loads(battle.results)
                # 确保game_result有roles键，即使它是空的
                if "roles" not in game_result:
                    game_result["roles"] = {}

            if battle.status == "error":
                # 验证公共日志文件路径
                PUBLIC_LIB_FILE_DIR = game_result.get("public_log_file")
                if not PUBLIC_LIB_FILE_DIR:
                    logger.error(f"[Battle {battle_id}] 缺少公共日志文件路径")
                    error_info["error_msg"] = (
                        "无法获取对战详细错误信息：缺少日志文件路径"
                    )
                else:
                    # 读取公共日志获取错误玩家
                    try:
                        with open(PUBLIC_LIB_FILE_DIR, "r", encoding="utf-8") as plib:
                            data = json.load(plib)
                            # 从日志中查找错误记录（从后向前搜索）
                            error_record = None
                            for record in reversed(data):
                                if "type" in record and record["type"] in [
                                    "critical_player_ERROR",
                                    "player_ruturn_ERROR",
                                ]:
                                    error_record = record
                                    break

                            if error_record:
                                error_pid_in_game = error_record.get("error_code_pid")
                                if (
                                    error_pid_in_game is not None
                                    and 1 <= error_pid_in_game <= 7
                                ):
                                    error_type = error_record.get("type")
                                    error_code_method = error_record.get(
                                        "error_code_method"
                                    )
                                    error_msg = error_record.get("error_msg")

                                    # 提取错误玩家的用户ID
                                    err_player_index = error_pid_in_game - 1
                                    if err_player_index < len(battle_players):
                                        err_user_id = battle_players[
                                            err_player_index
                                        ].user_id

                                        # 获取玩家信息
                                        err_user = get_user_by_id(err_user_id)
                                        err_username = (
                                            err_user.username
                                            if err_user
                                            else f"玩家 {err_user_id}"
                                        )

                                        # 包装错误信息
                                        error_info["error_type"] = error_type
                                        error_info["error_user_id"] = err_user_id
                                        error_info["error_username"] = err_username
                                        error_info["error_pid_in_game"] = (
                                            error_pid_in_game
                                        )
                                        error_info["error_code_method"] = (
                                            error_code_method
                                        )
                                        error_info["error_msg"] = error_msg

                                        # 计算ELO扣分
                                        err_player = next(
                                            (
                                                bp
                                                for bp in battle_players
                                                if bp.user_id == err_user_id
                                            ),
                                            None,
                                        )
                                        if err_player:
                                            error_info["elo_initial"] = (
                                                err_player.initial_elo
                                            )
                                            error_info["elo_change"] = (
                                                err_player.elo_change
                                            )
                                            error_info["elo_final"] = (
                                                err_player.initial_elo
                                                + err_player.elo_change
                                            )

                                        # 优化错误信息显示（针对常见错误类型）
                                        if error_code_method == "walk":
                                            if "direction type" in error_msg:
                                                error_info["friendly_msg"] = (
                                                    "移动方向必须是字符串类型（如'up'、'down'、'left'、'right'），而非数字或其他类型"
                                                )
                                            elif "invalid move" in error_msg:
                                                error_info["friendly_msg"] = (
                                                    "移动方向无效，必须是'up'、'down'、'left'、'right'之一"
                                                )
                                            elif "occupied position" in error_msg:
                                                error_info["friendly_msg"] = (
                                                    "移动位置已被其他玩家占据"
                                                )
                                            else:
                                                error_info["friendly_msg"] = (
                                                    "移动操作出现错误"
                                                )
                                        elif (
                                            error_code_method == "decide_mission_member"
                                        ):
                                            if "non-list" in error_msg:
                                                error_info["friendly_msg"] = (
                                                    "选择队员函数必须返回列表类型"
                                                )
                                            elif "invalid member" in error_msg:
                                                error_info["friendly_msg"] = (
                                                    "选择的队员ID无效，必须是1-7之间的整数"
                                                )
                                            elif "duplicate member" in error_msg:
                                                error_info["friendly_msg"] = (
                                                    "选择了重复的队员"
                                                )
                                            elif "many(few)" in error_msg:
                                                error_info["friendly_msg"] = (
                                                    "选择的队员数量不符合要求"
                                                )
                                            else:
                                                error_info["friendly_msg"] = (
                                                    "队伍选择操作出现错误"
                                                )
                                        elif error_code_method == "mission_vote2":
                                            if "non-bool" in error_msg:
                                                error_info["friendly_msg"] = (
                                                    "任务投票必须返回布尔值（True/False）"
                                                )
                                            elif (
                                                "Blue player" in error_msg
                                                and "against execution" in error_msg
                                            ):
                                                error_info["friendly_msg"] = (
                                                    "蓝方玩家不允许对任务投失败票"
                                                )
                                            else:
                                                error_info["friendly_msg"] = (
                                                    "任务投票操作出现错误"
                                                )
                                        elif error_code_method == "say":
                                            if "non-string speech" in error_msg:
                                                error_info["friendly_msg"] = (
                                                    "发言函数必须返回字符串"
                                                )
                                            else:
                                                error_info["friendly_msg"] = (
                                                    "发言操作出现错误"
                                                )
                                        elif error_code_method == "assass":
                                            if "invalid target" in error_msg:
                                                error_info["friendly_msg"] = (
                                                    "刺杀目标无效，必须是1-7之间的整数（且不能是自己）"
                                                )
                                            elif "targeted himself" in error_msg:
                                                error_info["friendly_msg"] = (
                                                    "刺客不能刺杀自己"
                                                )
                                            else:
                                                error_info["friendly_msg"] = (
                                                    "刺杀操作出现错误"
                                                )
                                        elif error_code_method == "__init__":
                                            error_info["friendly_msg"] = (
                                                "AI代码初始化失败，这可能是由于代码语法错误或类定义问题"
                                            )
                                        else:
                                            # 通用错误提示
                                            error_info["friendly_msg"] = (
                                                f"AI代码在执行 {error_code_method} 函数时出现错误"
                                            )
                                    else:
                                        error_info["error_msg"] = (
                                            f"无法识别玩家：索引 {err_player_index} 超出范围"
                                        )
                                else:
                                    error_info["error_msg"] = (
                                        f"无效的错误玩家PID: {error_pid_in_game}"
                                    )
                            else:
                                # 如果找不到标准错误记录，尝试查找最后一条记录
                                last_record = data[-1] if data else None
                                if last_record and "error" in str(last_record):
                                    error_info["error_msg"] = (
                                        f"游戏错误: {last_record.get('error', '未知错误')}"
                                    )

                                    # 尝试从错误消息提取更多信息
                                    if isinstance(last_record.get("error"), str):
                                        error_msg = last_record.get("error")

                                        # 尝试从错误消息中提取玩家ID
                                        import re

                                        player_match = re.search(
                                            r"Player (\d+)", error_msg
                                        )
                                        if player_match:
                                            try:
                                                pid = int(player_match.group(1))
                                                if 1 <= pid <= 7 and pid - 1 < len(
                                                    battle_players
                                                ):
                                                    err_user_id = battle_players[
                                                        pid - 1
                                                    ].user_id
                                                    err_user = get_user_by_id(
                                                        err_user_id
                                                    )
                                                    error_info["error_user_id"] = (
                                                        err_user_id
                                                    )
                                                    error_info["error_username"] = (
                                                        err_user.username
                                                        if err_user
                                                        else f"玩家 {err_user_id}"
                                                    )
                                                    error_info["error_pid_in_game"] = (
                                                        pid
                                                    )

                                                    # 尝试提取错误方法
                                                    method_match = re.search(
                                                        r"method '([^']+)'|executing ([^ ]+)",
                                                        error_msg,
                                                    )
                                                    if method_match:
                                                        method = method_match.group(
                                                            1
                                                        ) or method_match.group(2)
                                                        error_info[
                                                            "error_code_method"
                                                        ] = method

                                                        # 添加友好错误消息
                                                        if "walk" in method:
                                                            error_info[
                                                                "friendly_msg"
                                                            ] = "移动操作出现错误"
                                                        elif "mission" in method:
                                                            error_info[
                                                                "friendly_msg"
                                                            ] = "任务相关操作出现错误"
                                                        else:
                                                            error_info[
                                                                "friendly_msg"
                                                            ] = f"AI代码在执行 {method} 函数时出现错误"
                                            except (ValueError, IndexError) as e:
                                                logger.error(
                                                    f"[Battle {battle_id}] 尝试提取玩家ID时出错: {str(e)}"
                                                )
                                else:
                                    error_info["error_msg"] = "未找到具体错误信息"
                    except Exception as e:
                        logger.error(
                            f"[Battle {battle_id}] 读取公共日志失败: {str(e)}",
                            exc_info=True,
                        )
                        error_info["error_msg"] = f"读取错误日志失败: {str(e)}"

        except Exception as e:
            logger.error(
                f"无法解析对战 {battle_id} 的结果JSON: {str(e)}", exc_info=True
            )
            game_result = {"error": "结果解析失败", "roles": {}}  # 确保有roles键
            error_info["error_msg"] = f"结果解析失败: {str(e)}"

    # 根据状态渲染不同模板或页面部分
    if battle.status in ["waiting", "playing"]:
        return render_template(
            "battle_ongoing.html",
            battle=battle,
            battle_players=battle_players,
            is_participant=is_participant,
        )  # 需要创建 battle_ongoing.html
    elif battle.status in ["completed", "error", "cancelled"]:
        # 对于已完成的游戏，重定向到回放页面可能更好
        # return redirect(url_for('visualizer.game_replay', battle_id=battle_id))
        # 或者渲染一个包含结果摘要和回放链接的页面
        return render_template(
            "battle_completed.html",
            battle=battle,
            battle_players=battle_players,
            game_result=game_result,
            error_info=error_info,  # 如果没有报错， error_info 是空字典
        )  # 需要创建 battle_completed.html
    else:
        flash(f"未知的对战状态: {battle.status}", "warning")
        return redirect(url_for("game.lobby"))


# =================== API 路由 ===================


@game_bp.route("/create_battle", methods=["POST"])
@login_required
def create_battle_action():
    try:
        data = request.get_json()
        current_app.logger.info(f"Received create_battle request data: {data}")

        if not data:
            current_app.logger.warning(
                "Create_battle request did not receive JSON data"
            )
            return jsonify({"success": False, "message": "Invalid request data"})

        ranking_id = int(data.get("ranking_id", 0))

        # 处理天梯对局
        if ranking_id != 0:
            current_app.logger.info(
                f"Processing ranked match request, ranking_id: {ranking_id}"
            )
            ai_code_id = data.get("ai_code_id")
            if not ai_code_id:
                current_app.logger.warning("Ranked match request missing ai_code_id")
                return jsonify(
                    {
                        "success": False,
                        "message": "AI code must be selected for ranked matches",
                    }
                )

            automatch_service = get_automatch()  # 使用 get_automatch() 获取服务实例
            match_result = automatch_service.add_to_queue(
                user_id=current_user.id, ai_code_id=ai_code_id, ranking_id=ranking_id
            )

            if match_result and match_result.get("success", True):
                current_app.logger.info(
                    f"User {current_user.id} successfully added to ranked queue: {match_result}"
                )
                return jsonify(
                    {
                        "success": True,
                        "message": match_result.get(
                            "message",
                            "Successfully joined the match queue. Please wait for matchmaking.",
                        ),
                        "queue_id": match_result.get("queue_id"),
                        "data": match_result,
                    }
                )
            else:
                error_message = (
                    match_result.get("message", "Failed to join match queue")
                    if match_result
                    else "Failed to join match queue"
                )
                current_app.logger.error(
                    f"User {current_user.id} failed to join ranked queue: {error_message}"
                )
                return jsonify({"success": False, "message": error_message})

        # 处理普通对局
        else:
            current_app.logger.info("Processing normal match request")
            participants = data.get("participants")
            current_app.logger.info(f"Parsed participant data: {participants}")

            if not participants or not isinstance(participants, list):
                current_app.logger.warning(
                    "Normal match request missing or has malformed participant data"
                )
                return jsonify(
                    {
                        "success": False,
                        "message": "Participant data is missing or malformed",
                    }
                )

            if len(participants) != 7:
                current_app.logger.warning(
                    f"Normal match participant count is not 7: {len(participants)}"
                )
                return jsonify(
                    {
                        "success": False,
                        "message": "Avalon matches require exactly 7 participants",
                    }
                )

            for p_data in participants:
                if not p_data.get("user_id") or not p_data.get("ai_code_id"):
                    current_app.logger.warning(
                        f"Incomplete participant data found in normal match: {p_data}"
                    )
                    return jsonify(
                        {
                            "success": False,
                            "message": "Participant information is incomplete",
                        }
                    )

            battle = db_create_battle(
                participant_data_list=participants,
                ranking_id=ranking_id,
                status="waiting",
            )

            if battle:
                current_app.logger.info(
                    f"User {current_user.id} created battle {battle.id} successfully in DB."
                )
                battle_manager = get_battle_manager()
                start_success = battle_manager.start_battle(battle.id, participants)

                if start_success:
                    current_app.logger.info(f"Battle {battle.id} started successfully.")
                    return jsonify(
                        {
                            "success": True,
                            "battle_id": battle.id,
                            "message": "Battle created and started successfully.",
                        }
                    )
                else:
                    current_app.logger.error(
                        f"Battle {battle.id} created in DB but failed to start."
                    )
                    # 可选: 更新数据库中对战状态为 'error'
                    # from database.action import update_battle as db_update_battle_status
                    # from database.models import Battle # 确保导入 Battle
                    # battle_to_update = Battle.query.get(battle.id)
                    # if battle_to_update:
                    #     db_update_battle_status(battle_to_update, status='error', results=json.dumps({'error': 'BattleManager failed to start the battle'}))
                    return jsonify(
                        {
                            "success": False,
                            "battle_id": battle.id,
                            "message": "Battle created but failed to start. Check server logs.",
                        }
                    )
            else:
                current_app.logger.error(
                    f"User {current_user.id} failed to create battle record in DB."
                )
                return jsonify(
                    {
                        "success": False,
                        "message": "Failed to create battle record in the database.",
                    }
                )

    except Exception as e:
        current_app.logger.exception(
            f"An unexpected error occurred during create_battle: {e}"
        )
        return jsonify(
            {
                "success": False,
                "message": f"An internal server error occurred: {str(e)}",
            }
        )


@game_bp.route("/get_game_status/<string:battle_id>", methods=["GET"])
@login_required
def get_game_status(battle_id):
    """获取游戏状态、快照和结果"""
    try:
        battle_manager = get_battle_manager()

        # 获取对战状态
        status = battle_manager.get_battle_status(battle_id)  # 需要进一步修改
        if status is None:  # 注意：get_battle_status 可能返回 None
            # 尝试从数据库获取状态，以防 battle_manager 重启丢失内存状态
            battle = db_get_battle_by_id(battle_id)
            if battle:
                status = battle.status
            else:
                return jsonify({"success": False, "message": "对战不存在"})

        # 获取对战快照 (只对进行中的游戏有意义)
        snapshots = []
        if status == "playing":  # 或者 'running' 取决于 battle_manager 的状态定义
            snapshots = battle_manager.get_snapshots_queue(battle_id)

        # 如果对战已完成，获取结果
        result = None
        if status == "completed":
            result = battle_manager.get_battle_result(battle_id)
            # {"winner": "blue" / "red"}
            # 如果内存中没有结果，尝试从数据库加载
            if result is None:
                battle = db_get_battle_by_id(battle_id)
                if battle and battle.results:
                    try:
                        result = json.loads(battle.results)
                    except json.JSONDecodeError:
                        result = {"error": "无法解析数据库中的结果"}
                elif battle:
                    result = {"message": "数据库中无详细结果"}

            snapshots = battle_manager.get_snapshots_archive(battle_id)

        return jsonify(
            {
                "success": True,
                "status": status,
                "snapshots": snapshots,
                "result": result,
            }
        )

    except Exception as e:
        current_app.logger.error(f"获取游戏状态失败: {str(e)}", exc_info=True)
        return jsonify({"success": False, "message": f"获取游戏状态失败: {str(e)}"})


# 可能需要添加获取对战列表的API
@game_bp.route("/get_battles", methods=["GET"])
@login_required
def get_battles():
    """获取对战列表（例如，最近的、进行中的）"""
    # 可以根据需要组合不同状态的对战
    recent_completed = db_get_recent_battles(limit=10)
    # playing_battles = Battle.query.filter_by(status='playing').order_by(Battle.started_at.desc()).limit(10).all()
    # waiting_battles = Battle.query.filter_by(status='waiting').order_by(Battle.created_at.desc()).limit(10).all()

    # 简化：只返回最近完成的
    battles_data = []
    for battle in recent_completed:
        players_info = [
            bp.to_dict() for bp in db_get_battle_players_for_battle(battle.id)
        ]
        battles_data.append(
            {
                "id": battle.id,
                "status": battle.status,
                "created_at": (
                    battle.created_at.isoformat() if battle.created_at else None
                ),
                "ended_at": battle.ended_at.isoformat() if battle.ended_at else None,
                "players": players_info,
                # 可以添加获胜方等摘要信息
            }
        )

    return jsonify({"success": True, "battles": battles_data})


@game_bp.route("/download_logs/<battle_id>", methods=["GET"])
@login_required
def download_logs(battle_id):
    """下载对战日志"""
    log_file_full_path = "path_not_calculated_yet"
    try:
        # 1. 获取当前文件所在的目录 (例如 /Users/ceciliaguo/Desktop/Tuvalon/pkudsa.avalon/platform/blueprints)
        current_file_dir = os.path.dirname(__file__)

        # 2. 计算 'data' 目录的路径
        data_directory_path = os.path.abspath(
            os.path.join(current_file_dir, "..", "data")
        )

        # 3. 构造日志文件名
        log_file_name = f"game_{battle_id}_archive.json"

        # 4. 构造完整的日志文件路径，用于检查文件是否存在
        log_file_full_path = os.path.join(data_directory_path, log_file_name)

        # 打印出我们实际正在检查和试图访问的路径，用于调试验证
        current_app.logger.info(
            f"[INFO] Attempting to access log at: {log_file_full_path}"
        )

        # 检查日志文件是否存在于计算出的正确路径
        if not os.path.exists(log_file_full_path):
            flash(f"对战 {battle_id} 的日志文件不存在", "danger")
            current_app.logger.warning(
                f"对战 {battle_id} 的日志文件不存在，路径为: {log_file_full_path}"
            )
            return redirect(url_for("game.view_battle", battle_id=battle_id))

        # 使用 send_file 而不是 send_from_directory
        return send_file(log_file_full_path, as_attachment=True)

    except Exception as e:
        # 在错误日志中包含我们计算的路径，帮助排查
        current_app.logger.error(
            f"下载对战 {battle_id} 日志失败 from path {log_file_full_path}: {str(e)}",
            exc_info=True,
        )
        flash("下载日志失败", "danger")
        return redirect(url_for("game.view_battle", battle_id=battle_id))


@game_bp.route("/download_private/<battle_id>", methods=["GET"])
@login_required
def download_private(battle_id):
    """下载对战私有日志"""
    log_file_full_path = "path_not_calculated_yet"
    try:
        # 1. 获取当前文件所在的目录 (例如 /Users/ceciliaguo/Desktop/Tuvalon/pkudsa.avalon/platform/blueprints)
        current_file_dir = os.path.dirname(__file__)

        # 2. 计算 'data' 目录的路径
        data_directory_path = os.path.abspath(
            os.path.join(current_file_dir, "..", "data")
        )

        # 3'. 找人
        battle = db_get_battle_by_id(battle_id)
        if not battle:
            return jsonify({"success": False, "message": "对战不存在"})
        players_id = [player.id for player in battle.get_players()]
        if current_user.id in players_id:
            player_idx = players_id.index(current_user.id) + 1
        else:
            flash(f"您没有参与这场对战，不能下载私有库", "danger")
            current_app.logger.warning(
                f"{current_user.id} 访问其没有参与的对战 {battle_id}私有库被拒"
            )
            return redirect(url_for("game.view_battle", battle_id=battle_id))

        # 3. 构造日志文件名
        log_file_name = f"game_{battle_id}_player_{player_idx}_private.json"

        # 4. 构造完整的日志文件路径，用于检查文件是否存在
        log_file_full_path = os.path.join(data_directory_path, log_file_name)

        # 打印出我们实际正在检查和试图访问的路径，用于调试验证
        current_app.logger.info(
            f"[INFO] Attempting to access log at: {log_file_full_path}"
        )

        # 检查日志文件是否存在于计算出的正确路径
        if not os.path.exists(log_file_full_path):
            flash(f"对战 {battle_id} 的 {player_idx} 号玩家私有库不存在", "danger")
            current_app.logger.warning(
                f"对战 {battle_id} 的 {player_idx} 号玩家私有库不存在，路径为: {log_file_full_path}"
            )
            return redirect(url_for("game.view_battle", battle_id=battle_id))

        # 使用 send_file 而不是 send_from_directory
        return send_file(log_file_full_path, as_attachment=True)

    except Exception as e:
        # 在错误日志中包含我们计算的路径，帮助排查
        current_app.logger.error(
            f"下载对战 {battle_id} 日志失败 from path {log_file_full_path}: {str(e)}",
            exc_info=True,
        )
        flash("下载日志失败", "danger")
        return redirect(url_for("game.view_battle", battle_id=battle_id))


@game_bp.route("/cancel_battle/<string:battle_id>", methods=["POST"])
@login_required
def cancel_battle(battle_id):
    """取消正在进行的对战"""
    try:
        # 验证对战是否存在
        battle = db_get_battle_by_id(battle_id)
        if not battle:
            current_app.logger.warning(f"尝试取消不存在的对战: {battle_id}")
            return jsonify({"success": False, "message": "对战不存在"})

        # 验证对战状态是否允许取消
        if battle.status not in ["waiting", "playing"]:
            current_app.logger.warning(
                f"尝试取消状态为 {battle.status} 的对战: {battle_id}"
            )
            return jsonify(
                {"success": False, "message": f"对战状态为 {battle.status}，无法取消"}
            )

        # 验证用户权限（可选：仅允许参与者或管理员取消）
        battle_players = db_get_battle_players_for_battle(battle_id)
        is_participant = any(bp.user_id == current_user.id for bp in battle_players)
        if not is_participant and not current_user.is_admin:
            current_app.logger.warning(
                f"用户 {current_user.id} 尝试取消非本人参与的对战: {battle_id}"
            )
            return jsonify({"success": False, "message": "您没有权限取消此对战"})

        # 获取取消原因（可选）
        data = request.get_json() or {}
        reason = data.get("reason", f"由用户 {current_user.username} 手动取消")

        # 调用battle_manager取消对战
        battle_manager = get_battle_manager()
        if battle_manager.cancel_battle(battle_id, reason):
            current_app.logger.info(f"对战 {battle_id} 已成功取消: {reason}")
            return jsonify(
                {"success": True, "message": "对战已成功取消", "battle_id": battle_id}
            )
        else:
            current_app.logger.error(f"取消对战 {battle_id} 失败")
            return jsonify(
                {
                    "success": False,
                    "message": "取消对战失败，请稍后再试",
                    "battle_id": battle_id,
                }
            )

    except Exception as e:
        current_app.logger.exception(f"取消对战 {battle_id} 时发生错误: {str(e)}")
        return jsonify(
            {
                "success": False,
                "message": f"服务器内部错误: {str(e)}",
                "battle_id": battle_id,
            }
        )


@game_bp.route("/search_users")
@login_required
def search_users():
    """搜索用户API，用于创建对战时动态搜索用户"""
    query = request.args.get("q", "")
    if len(query) < 2:
        return jsonify({"success": False, "message": "搜索关键词太短", "users": []})

    try:
        # 使用SQL的LIKE进行模糊匹配
        users = User.query.filter(User.username.like(f"%{query}%")).limit(10).all()

        user_list = [{"id": user.id, "username": user.username} for user in users]
        return jsonify({"success": True, "users": user_list})
    except Exception as e:
        current_app.logger.error(f"搜索用户时出错: {str(e)}")
        return jsonify({"success": False, "message": "搜索过程中发生错误", "users": []})


# 添加检查匹配状态的API
@game_bp.route("/match_status", methods=["GET"])
@login_required
def check_match_status():
    """检查当前用户在匹配队列中的状态"""
    ranking_id = request.args.get("ranking_id", type=int)
    if ranking_id is None:
        return jsonify({"success": False, "message": "缺少ranking_id参数"})

    status = AutoMatch.get_queue_status(current_user.id, ranking_id)
    return jsonify({"success": True, "data": status})


# 添加退出匹配队列的API
@game_bp.route("/leave_match_queue", methods=["POST"])
@login_required
def leave_match_queue():
    """从匹配队列中退出"""
    try:
        data = request.json
        ranking_id = int(data.get("ranking_id", 0))

        if ranking_id <= 0:
            return jsonify({"success": False, "message": "无效的排行榜ID"})

        # 从队列中移除用户
        removed = AutoMatch.remove_from_queue(current_user.id, ranking_id)

        if removed:
            return jsonify({"success": True, "message": "已成功退出匹配队列"})
        else:
            return jsonify({"success": False, "message": "您不在匹配队列中"})

    except Exception as e:
        current_app.logger.error(f"退出匹配队列失败: {str(e)}")
        return jsonify({"success": False, "message": f"操作失败: {str(e)}"})


@game_bp.route("/create_direct_ranking_match", methods=["POST"])
@login_required
def create_direct_ranking_match():
    """创建一个直接的天梯赛对局，不加入队列"""
    try:
        data = request.get_json()
        ranking_id = int(data.get("ranking_id", 1))  # 默认使用ranking_id=1

        # 调用AutoMatch创建直接对局
        from utils.automatch_utils import get_automatch

        automatch = get_automatch()
        result = automatch.create_direct_ranking_match(current_user.id, ranking_id)

        if result["success"]:
            return jsonify(
                {
                    "success": True,
                    "battle_id": result["battle_id"],
                    "message": "天梯对局创建成功！",
                }
            )
        else:
            return jsonify(
                {"success": False, "message": result.get("message", "创建天梯对局失败")}
            )

    except Exception as e:
        current_app.logger.error(f"创建直接天梯对局失败: {str(e)}")
        return jsonify({"success": False, "message": f"创建天梯对局失败: {str(e)}"})<|MERGE_RESOLUTION|>--- conflicted
+++ resolved
@@ -33,11 +33,8 @@
 from database.models import Battle, BattlePlayer, User, AICode
 from utils.battle_manager_utils import get_battle_manager
 from utils.automatch_utils import get_automatch
-<<<<<<< HEAD
 from game.automatch import AutoMatch
-=======
 from datetime import datetime  # For date filtering
->>>>>>> f66f21a3
 
 game_bp = Blueprint("game", __name__)
 logger = logging.getLogger(__name__)
@@ -48,28 +45,6 @@
 @game_bp.route("/lobby")
 @login_required
 def lobby():
-<<<<<<< HEAD
-    """游戏大厅页面"""
-    # 获取最近的对战
-    recent_battles = db_get_recent_battles(limit=10)
-
-    # 获取正在进行的对局数量
-    from database.models import Battle
-
-    ongoing_battles_count = Battle.query.filter_by(status="playing").count()
-
-    # 检查自动匹配是否开启
-    from utils.automatch_utils import get_automatch
-
-    automatch = get_automatch()
-    automatch_is_on = automatch.is_on
-
-    return render_template(
-        "lobby.html",
-        recent_battles=recent_battles,
-        automatch_is_on=automatch_is_on,
-        ongoing_battles_count=ongoing_battles_count,  # 传递正在进行的对局数量
-=======
     """显示游戏大厅页面，列出最近的对战，支持筛选和分页"""
     page = request.args.get("page", 1, type=int)
     per_page = request.args.get("per_page", 10, type=int)  # Or your preferred default
@@ -120,7 +95,6 @@
             "date_to": date_to_str,
             "player": player_filter,  # Pass player filter back
         },
->>>>>>> f66f21a3
     )
 
 
@@ -477,148 +451,84 @@
         current_app.logger.info(f"Received create_battle request data: {data}")
 
         if not data:
+            current_app.logger.warning("创建对战请求未收到JSON数据")  # 修改日志记录器
+            return jsonify({"success": False, "message": "无效的请求数据"})
+
+        # participant_data: [{'user_id': '...', 'ai_code_id': '...'}, ...]
+        participant_data = data.get("participants")
+        # 添加日志记录解析后的参与者数据
+        current_app.logger.info(f"解析后的参与者数据: {participant_data}")
+
+        if not participant_data or not isinstance(participant_data, list):
             current_app.logger.warning(
-                "Create_battle request did not receive JSON data"
-            )
-            return jsonify({"success": False, "message": "Invalid request data"})
-
-        ranking_id = int(data.get("ranking_id", 0))
-
-        # 处理天梯对局
-        if ranking_id != 0:
+                "创建对战请求缺少或格式错误的参与者信息"
+            )  # 修改日志记录器
+            return jsonify({"success": False, "message": "缺少参与者信息"})
+
+        # 验证参与者数据
+        # 至少需要当前用户
+        if not any(p.get("user_id") == current_user.id for p in participant_data):
+            current_app.logger.warning(
+                f"创建对战请求中不包含当前用户 {current_user.id}"
+            )  # 修改日志记录器
+            return jsonify({"success": False, "message": "当前用户必须参与对战"})
+
+        # 这里可以做初步检查
+        if len(participant_data) != 7:  # 阿瓦隆固定7人
+            current_app.logger.warning(
+                f"创建对战请求参与者数量不是7: {len(participant_data)}"
+            )  # 修改日志记录器
+            return jsonify({"success": False, "message": "阿瓦隆对战需要正好7位参与者"})
+
+        for p_data in participant_data:
+            if not p_data.get("user_id") or not p_data.get("ai_code_id"):
+                # 添加更详细的日志
+                current_app.logger.warning(
+                    f"创建对战请求中发现不完整的参与者数据: {p_data}"
+                )
+                return jsonify({"success": False, "message": "参与者信息不完整"})
+            # 可以在这里添加更多验证，例如检查AI代码是否属于对应用户
+
+        # 调用数据库操作创建 Battle 和 BattlePlayer 记录
+        # 使用 db_ 前缀以明确区分
+        battle = db_create_battle(participant_data, status="waiting")
+
+        if battle:
             current_app.logger.info(
-                f"Processing ranked match request, ranking_id: {ranking_id}"
-            )
-            ai_code_id = data.get("ai_code_id")
-            if not ai_code_id:
-                current_app.logger.warning("Ranked match request missing ai_code_id")
+                f"用户 {current_user.id} 创建对战 {battle.id} 成功"
+            )  # 修改日志记录器
+            # 对战创建成功后，可以立即开始，或者等待某种触发条件
+            # 这里我们假设创建后就尝试启动
+            battle_manager = get_battle_manager()
+            start_success = battle_manager.start_battle(battle.id, participant_data)
+
+            if start_success:
+                return jsonify(
+                    {
+                        "success": True,
+                        "battle_id": battle.id,
+                        "message": "对战已创建并开始",
+                    }
+                )
+            else:
+                # 如果启动失败，可能需要更新 battle 状态为 error 或 cancelled
+                # db_update_battle(battle, status='error', results=json.dumps({'error': '启动失败'}))
+                current_app.logger.error(
+                    f"对战 {battle.id} 创建成功但启动失败"
+                )  # 修改日志记录器
                 return jsonify(
                     {
                         "success": False,
-                        "message": "AI code must be selected for ranked matches",
+                        "battle_id": battle.id,
+                        "message": "对战创建成功但启动失败",
                     }
                 )
-
-            automatch_service = get_automatch()  # 使用 get_automatch() 获取服务实例
-            match_result = automatch_service.add_to_queue(
-                user_id=current_user.id, ai_code_id=ai_code_id, ranking_id=ranking_id
-            )
-
-            if match_result and match_result.get("success", True):
-                current_app.logger.info(
-                    f"User {current_user.id} successfully added to ranked queue: {match_result}"
-                )
-                return jsonify(
-                    {
-                        "success": True,
-                        "message": match_result.get(
-                            "message",
-                            "Successfully joined the match queue. Please wait for matchmaking.",
-                        ),
-                        "queue_id": match_result.get("queue_id"),
-                        "data": match_result,
-                    }
-                )
-            else:
-                error_message = (
-                    match_result.get("message", "Failed to join match queue")
-                    if match_result
-                    else "Failed to join match queue"
-                )
-                current_app.logger.error(
-                    f"User {current_user.id} failed to join ranked queue: {error_message}"
-                )
-                return jsonify({"success": False, "message": error_message})
-
-        # 处理普通对局
         else:
-            current_app.logger.info("Processing normal match request")
-            participants = data.get("participants")
-            current_app.logger.info(f"Parsed participant data: {participants}")
-
-            if not participants or not isinstance(participants, list):
-                current_app.logger.warning(
-                    "Normal match request missing or has malformed participant data"
-                )
-                return jsonify(
-                    {
-                        "success": False,
-                        "message": "Participant data is missing or malformed",
-                    }
-                )
-
-            if len(participants) != 7:
-                current_app.logger.warning(
-                    f"Normal match participant count is not 7: {len(participants)}"
-                )
-                return jsonify(
-                    {
-                        "success": False,
-                        "message": "Avalon matches require exactly 7 participants",
-                    }
-                )
-
-            for p_data in participants:
-                if not p_data.get("user_id") or not p_data.get("ai_code_id"):
-                    current_app.logger.warning(
-                        f"Incomplete participant data found in normal match: {p_data}"
-                    )
-                    return jsonify(
-                        {
-                            "success": False,
-                            "message": "Participant information is incomplete",
-                        }
-                    )
-
-            battle = db_create_battle(
-                participant_data_list=participants,
-                ranking_id=ranking_id,
-                status="waiting",
-            )
-
-            if battle:
-                current_app.logger.info(
-                    f"User {current_user.id} created battle {battle.id} successfully in DB."
-                )
-                battle_manager = get_battle_manager()
-                start_success = battle_manager.start_battle(battle.id, participants)
-
-                if start_success:
-                    current_app.logger.info(f"Battle {battle.id} started successfully.")
-                    return jsonify(
-                        {
-                            "success": True,
-                            "battle_id": battle.id,
-                            "message": "Battle created and started successfully.",
-                        }
-                    )
-                else:
-                    current_app.logger.error(
-                        f"Battle {battle.id} created in DB but failed to start."
-                    )
-                    # 可选: 更新数据库中对战状态为 'error'
-                    # from database.action import update_battle as db_update_battle_status
-                    # from database.models import Battle # 确保导入 Battle
-                    # battle_to_update = Battle.query.get(battle.id)
-                    # if battle_to_update:
-                    #     db_update_battle_status(battle_to_update, status='error', results=json.dumps({'error': 'BattleManager failed to start the battle'}))
-                    return jsonify(
-                        {
-                            "success": False,
-                            "battle_id": battle.id,
-                            "message": "Battle created but failed to start. Check server logs.",
-                        }
-                    )
-            else:
-                current_app.logger.error(
-                    f"User {current_user.id} failed to create battle record in DB."
-                )
-                return jsonify(
-                    {
-                        "success": False,
-                        "message": "Failed to create battle record in the database.",
-                    }
-                )
+            # db_create_battle 内部会记录详细错误
+            current_app.logger.error(
+                f"用户 {current_user.id} 创建对战数据库记录失败"
+            )  # 修改日志记录器
+            return jsonify({"success": False, "message": "创建对战数据库记录失败"})
 
     except Exception as e:
         current_app.logger.exception(
