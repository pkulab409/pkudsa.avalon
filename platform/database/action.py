# author: shihuaidexianyu (refactored by AI assistant)
# date: 2025-04-25
# status: refactored
# description: Database operations (CRUD)

# dmcnczy 25/4/27
# 更新： action.py 文档，七人两队 ELO 操作 (删除原有的 1V1 代码)
"""
实现 CRUD 数据库操作，内含丰富的操作工具：
- 【用户】 注册、登录、删除等
- 【用户 AI 代码】 创建、更新、激活、删除等
- 【游戏记录统计】 获取、游动更新更新，获取排行榜
- 【对战功能】 创建对战、更新对战、对战用户管理、对战历史、*ELO*等
- 备用：BattlePlayer 独立 CRUD 操作
"""
# 准备好后面一千多行的冲击吧！
MAX_TOKEN_ALLOWED = 3000

from .base import db
import logging
from sqlalchemy import select, update, or_, func
import datetime
import json
import math
import uuid
from .models import (
    User,
    Battle,
    GameStats,
    AICode,
    BattlePlayer,
)  # 移除Room, RoomParticipant

# 配置 Logger
logger = logging.getLogger(__name__)

# -----------------------------------------------------------------------------------------
# 基础数据库工具函数


def safe_commit():
    """
    安全地提交数据库事务，出错时回滚并记录错误。

    返回:
        bool: 提交是否成功。
    """
    try:
        db.session.commit()
        return True
    except Exception as e:
        db.session.rollback()
        logger.error(f"数据库提交失败: {e}", exc_info=True)  # 记录详细异常信息
        return False


def safe_add(instance):
    """
    安全地添加数据库记录并提交。

    参数:
        instance: SQLAlchemy 模型实例。

    返回:
        bool: 添加并提交是否成功。
    """
    try:
        db.session.add(instance)
        return safe_commit()
    except Exception as e:
        logger.error(f"添加数据库记录失败: {e}", exc_info=True)
        db.session.rollback()
        return False


def safe_delete(instance):
    """
    安全地删除数据库记录并提交。

    参数:
        instance: SQLAlchemy 模型实例。

    返回:
        bool: 删除并提交是否成功。
    """
    try:
        db.session.delete(instance)
        return safe_commit()
    except Exception as e:
        logger.error(f"删除数据库记录失败: {e}", exc_info=True)
        db.session.rollback()
        return False


# -----------------------------------------------------------------------------------------
# 用户 (User) CRUD 操作


def get_user_by_id(user_id):
    """根据ID获取用户记录。"""
    try:
        return User.query.get(user_id)
    except Exception as e:
        logger.error(f"根据ID获取用户失败: {e}", exc_info=True)
        return None


def get_user_index_in_battle(battle_id, user_id):
    """根据battle_id获取用户index"""
    battle_players = get_battle_players_for_battle(battle_id)
    for idx, bp in enumerate(battle_players):
        if bp.user_id == user_id:
            return idx + 1  # index范围1~7
    return None


def get_user_by_username(username):
    """根据用户名获取用户记录。"""
    try:
        return User.query.filter_by(username=username).first()
    except Exception as e:
        logger.error(f"根据用户名获取用户失败: {e}", exc_info=True)
        return None


def get_user_by_email(email):
    """根据邮箱获取用户记录。"""
    try:
        return User.query.filter_by(email=email).first()
    except Exception as e:
        logger.error(f"根据邮箱获取用户失败: {e}", exc_info=True)
        return None


def create_user(username, email, password):
    """
    创建新用户。

    参数:
        username (str): 用户名。
        email (str): 邮箱。
        password (str): 原始密码。

    返回:
        User: 创建成功的用户对象，失败则返回None。
    """
    try:
        # 检查用户名和邮箱是否已存在
        if get_user_by_username(username) or get_user_by_email(email):
            logger.warning(f"创建用户失败: 用户名或邮箱已存在 ({username}, {email})")
            return None

        user = User(username=username, email=email)
        user.set_password(password)  # 使用模型方法设置密码哈希

        # 为新用户创建游戏统计记录，即使他们还没玩过游戏
        game_stats = GameStats(user=user)  # 建立关系

        db.session.add(user)
        db.session.add(game_stats)  # 添加统计记录

        if safe_commit():
            logger.info(f"用户 {username} 创建成功, ID: {user.id}")
            return user
        return None
    except Exception as e:
        logger.error(f"创建用户失败: {e}", exc_info=True)
        db.session.rollback()
        return None


def update_user(user, **kwargs):
    """
    更新用户记录。

    参数:
        user (User): 要更新的用户对象。
        **kwargs: 要更新的字段及其值。

    返回:
        bool: 更新是否成功。
    """
    if not user:
        return False
    try:
        for key, value in kwargs.items():
            if hasattr(user, key):
                if key == "password":  # 特殊处理密码更新
                    user.set_password(value)
                elif key != "id":  # 不允许修改ID
                    setattr(user, key, value)
        user.updated_at = datetime.datetime.now()  # 更新时间戳
        return safe_commit()
    except Exception as e:
        logger.error(f"更新用户 {user.id} 失败: {e}", exc_info=True)
        db.session.rollback()
        return False


def delete_user(user):
    """
    删除用户记录。

    参数:
        user (User): 要删除的用户对象。

    返回:
        bool: 删除是否成功。
    """
    if not user:
        return False
    try:
        # Related records (AICode, BattlePlayer, GameStats) will be handled by cascade rules
        # or foreign key constraints depending on your __tablename__ definition and DB setup.
        # Ensure ON DELETE CASCADE is used in migrations if using foreign keys directly,
        # or configure cascades in relationships (like 'all, delete-orphan' for Battle to BattlePlayer).
        # User -> AICode, User -> BattlePlayer via foreign keys: Often cascade on delete.
        # User <-> GameStats via unique foreign key: Cascade on delete is typical.
        # Or SQLAlchemy relationship cascades can be employed if foreign key cascades are not used.
        # For simplicity, we rely on DB foreign key constraints with CASCADE or SQLAlchemy's relationship cascade if defined.
        # Check your models carefully - they use backref but relationships defining cascade are needed.
        # Example: db.relationship("AICode", backref="user", lazy="dynamic", cascade="all, delete-orphan")
        # YOUR MODELS.PY LACKS CASCADE. You need to add cascade rules in models or rely on DB FK cascades.
        # Assuming DB FK cascades are set up or you will add SQLAlchemy cascades in models for related tables...

        return safe_delete(user)
    except Exception as e:
        logger.error(f"删除用户 {user.id} 失败: {e}", exc_info=True)
        db.session.rollback()
        return False


# -----------------------------------------------------------------------------------------
# AI 代码 (AICode) CRUD 操作


def get_ai_code_by_id(ai_code_id):
    """根据ID获取AI代码记录。"""
    try:
        return AICode.query.get(ai_code_id)
    except Exception as e:
        logger.error(f"根据ID获取AI代码失败: {e}", exc_info=True)
        return None


def get_user_index_in_battle(battle_id, user_id):
    """根据battle_id获取用户index"""
    battle_players = get_battle_players_for_battle(battle_id)
    for idx, bp in enumerate(battle_players):
        if bp.user_id == user_id:
            return idx + 1  # index范围1~7
    return None


def get_user_ai_codes(user_id):
    """获取用户的所有AI代码记录。"""
    try:
        return (
            AICode.query.filter_by(user_id=user_id)
            .order_by(AICode.created_at.desc())
            .all()
        )
    except Exception as e:
        logger.error(f"获取用户 {user_id} 的AI代码列表失败: {e}", exc_info=True)
        return []


def get_user_active_ai_code(user_id):
    """获取用户当前激活的AI代码。"""
    try:
        return AICode.query.filter_by(user_id=user_id, is_active=True).first()
    except Exception as e:
        logger.error(f"获取用户 {user_id} 的激活AI失败: {e}", exc_info=True)
        return None


def create_ai_code(user_id, name, code_path, description=None):
    """
    创建新的AI代码记录。

    参数:
        user_id (str): 用户ID。
        name (str): AI代码名称。
        code_path (str): AI代码文件路径（相对于上传目录）。
        description (str, optional): AI代码描述。

    返回:
        AICode: 创建成功的AI代码对象，失败则返回None。
    """
    try:
        # Versioning: Find the latest version for this user and name, increment
        latest_version = (
            db.session.query(func.max(AICode.version))
            .filter_by(user_id=user_id, name=name)
            .scalar()
            or 0
        )
        new_version = latest_version + 1

        ai_code = AICode(
            user_id=user_id,
            name=name,
            code_path=code_path,
            description=description,
            version=new_version,
            is_active=False,  # 默认不激活
        )
        db.session.add(ai_code)
        if safe_commit():
            return ai_code  # 返回对象而不是布尔值
        return None
    except Exception as e:
        logger.error(f"为用户 {user_id} 创建AI代码失败: {e}", exc_info=True)
        db.session.rollback()
        return None


def update_ai_code(ai_code, **kwargs):
    """
    更新AI代码记录。

    参数:
        ai_code (AICode): 要更新的AI代码对象。
        **kwargs: 要更新的字段及其值。

    返回:
        bool: 更新是否成功。
    """
    if not ai_code:
        return False
    try:
        for key, value in kwargs.items():
            if (
                hasattr(ai_code, key)
                and key != "id"
                and key != "created_at"
                and key != "user_id"
                and key != "version"
            ):  # 不允许修改ID, 创建日期, 用户ID, 版本
                setattr(ai_code, key, value)
        # AICode model doesn't have updated_at, you might add it if needed.
        return safe_commit()
    except Exception as e:
        logger.error(f"更新AI代码 {ai_code.id} 失败: {e}", exc_info=True)
        db.session.rollback()
        return False


def delete_ai_code(ai_code):
    """删除AI代码记录"""
    if not ai_code:
        return False
    try:
        # 检查是否有BattlePlayer记录引用此AI
        battle_players = BattlePlayer.query.filter_by(
            selected_ai_code_id=ai_code.id
        ).all()

        if battle_players:
            # 只在同一用户的AI代码中查找替代品
            default_ai_code = AICode.query.filter(
                AICode.user_id == ai_code.user_id,  # 限制为同一用户
                AICode.id != ai_code.id,
            ).first()

            if not default_ai_code:
                logger.error(
                    f"删除AI代码 {ai_code.id} 失败: 该用户没有其他可用AI代码作为替代，但此AI已被用于对战"
                )
                return False

            # 更新所有引用
            for bp in battle_players:
                bp.selected_ai_code_id = default_ai_code.id

            # 提交更改
            if not safe_commit():
                logger.error(
                    f"删除AI代码 {ai_code.id} 失败: 无法更新关联的BattlePlayer记录"
                )
                return False

        # 删除AI代码
        return safe_delete(ai_code)
    except Exception as e:
        logger.error(f"删除AI代码 {ai_code.id} 失败: {e}", exc_info=True)
        db.session.rollback()
        return False


def set_active_ai_code(user_id, ai_code_id):
    """
    为用户设置激活的AI代码。取消该用户当前所有AI的激活状态，并将指定AI设为激活。

    参数:
        user_id (str): 用户ID。
        ai_code_id (str): 要激活的AI代码ID。

    返回:
        bool: 操作是否成功。
    """
    try:
        # 检查AI是否存在且属于该用户
        ai_to_activate = AICode.query.filter_by(id=ai_code_id, user_id=user_id).first()
        if not ai_to_activate:
            logger.warning(
                f"用户 {user_id} 尝试激活不存在或不属于自己的AI代码 {ai_code_id}"
            )
            return False

        # 取消该用户下所有AI的激活状态
        AICode.query.filter_by(user_id=user_id, is_active=True).update(
            {"is_active": False}, synchronize_session=False
        )
        db.session.flush()  # 同步更新到 session

        # 激活指定的AI
        ai_to_activate.is_active = True

        return safe_commit()
    except Exception as e:
        logger.error(
            f"为用户 {user_id} 设置激活AI {ai_code_id} 失败: {e}", exc_info=True
        )
        db.session.rollback()
        return False


def get_ai_code_path_full(ai_code_id):
    """
    根据ai_code_id获取AI代码文件在文件系统中的完整路径。

    参数:
        ai_code_id (str): AI代码ID。

    返回:
        str: 文件完整路径，找不到或出错则返回None。
    """
    try:
        ai_code = get_ai_code_by_id(ai_code_id)
        if not ai_code or not ai_code.code_path:
            return None

        from flask import current_app
        import os

        # 获取AI代码上传目录 (通常在 config 中设置或根据约定)
        upload_dir = current_app.config.get(
            "AI_CODE_UPLOAD_FOLDER"
        )  # 假设配置中有这个key
        if not upload_dir:
            logger.error("Flask config 中未设置 'AI_CODE_UPLOAD_FOLDER'")
            return None

        # 构建完整文件路径
        # 使用 secure_filename 可以在文件上传时保护，这里的 code_path 应该是已经处理过的安全路径 M
        file_path = os.path.join(upload_dir, ai_code.code_path)

        # 检查文件是否存在 (可选但推荐)
        if not os.path.exists(file_path):
            logger.warning(f"AI代码文件不存在: {file_path}")
            return None

        return file_path
    except Exception as e:
        logger.error(f"获取AI代码 {ai_code_id} 完整路径失败: {e}", exc_info=True)
        return None


# -----------------------------------------------------------------------------------------
# 游戏统计 (GameStats) CRUD 操作


def get_game_stats_by_user_id(user_id):
    """
    根据用户ID获取游戏统计记录。

    参数:
        user_id (str): 用户ID。

    返回:
        GameStats: 游戏统计对象，不存在则返回None。
    """
    try:
        return GameStats.query.filter_by(user_id=user_id).first()
    except Exception as e:
        logger.error(f"获取用户 {user_id} 的游戏统计失败: {e}", exc_info=True)
        return None


def create_game_stats(user_id):
    """
    为指定用户创建游戏统计记录 (如果在用户创建时没有自动创建)。

    参数:
        user_id (str): 用户ID。

    返回:
        GameStats: 创建成功的统计对象，失败或已存在则返回None。
    """
    try:
        existing_stats = get_game_stats_by_user_id(user_id)
        if existing_stats:
            logger.warning(f"用户 {user_id} 的游戏统计已存在，无需重复创建。")
            return None

        stats = GameStats(user_id=user_id)
        if safe_add(stats):
            logger.info(f"为用户 {user_id} 创建游戏统计成功。")
            return stats
        return None
    except Exception as e:
        logger.error(f"创建用户 {user_id} 的游戏统计失败: {e}", exc_info=True)
        db.session.rollback()
        return None


def update_game_stats(stats, **kwargs):
    """
    更新游戏统计记录。主要用于手动修改 Elo 等，增加胜负场次应通过 battle 结束流程。

    参数:
        stats (GameStats): 要更新的统计对象。
        **kwargs: 要更新的字段及其值。

    返回:
        bool: 更新是否成功。
    """
    if not stats:
        return False
    try:
        for key, value in kwargs.items():
            if hasattr(stats, key) and key not in [
                "id",
                "user_id",
            ]:  # 不允许修改ID, 用户ID
                setattr(stats, key, value)
        return safe_commit()
    except Exception as e:
        logger.error(f"更新游戏统计 {stats.id} 失败: {e}", exc_info=True)
        db.session.rollback()
        return False


def get_leaderboard(limit=100, min_games_played=1):
    """
    获取游戏排行榜。

    参数:
        limit (int): 返回数量限制。
        min_games_played (int): 玩家至少参与的游戏场次。

    返回:
        list: 包含排行榜数据的字典列表。
    """
    try:
        leaderboard_data = (
            db.session.query(GameStats, User.username)
            .join(User, GameStats.user_id == User.id)
            .filter(GameStats.games_played >= min_games_played)
            .order_by(GameStats.elo_score.desc())
            .limit(limit)
            .all()
        )

        result = []
        for stats, username in leaderboard_data:
            result.append(stats.to_dict())  # 使用 GameStats 的 to_dict 方法
            result[-1]["username"] = username  # 添加用户名
            result[-1]["win_rate"] = (
                round(stats.wins / stats.games_played * 100, 2)
                if stats.games_played > 0
                else 0
            )

        return result
    except Exception as e:
        logger.error(f"获取排行榜失败: {e}", exc_info=True)
        return []


# -----------------------------------------------------------------------------------------
# 对战 (Battle) 及 对战参与者 (BattlePlayer) CRUD 操作


def create_battle(participant_data_list, status="waiting", section=0, game_data=None):
    """
    创建对战记录及关联的参与者记录。

    参数:
        participant_data_list (list): 参与者数据列表，每个元素应为字典，
                                      至少包含 'user_id' 和 'ai_code_id'。 # <--- 修改文档注释
                                      示例: [{'user_id': '...', 'ai_code_id': '...'}, ...] # <--- 修改文档注释
        status (str): 初始状态 (e.g., 'waiting', 'playing'). 默认为 'waiting'.
        section (int): 分区类型：0=普通对局，1=预选赛，2=决赛，等. 默认为 0.
        game_data (dict, optional): 游戏初始数据。

    返回:
        Battle: 创建成功的对战对象，失败则返回None。
    """
    try:
        if not participant_data_list:
            logger.error("创建对战失败: 参与者列表为空。")
            return None

        # 确保所有参与者都存在且选择了AI (根据 BattlePlayer 模型 nullable=False 的定义)
        for data in participant_data_list:
            user = get_user_by_id(data.get("user_id"))
            # 使用 'ai_code_id' 作为键
            ai_code = get_ai_code_by_id(data.get("ai_code_id"))  # <--- 修改这里
            if not user or not ai_code or ai_code.user_id != user.id:
                # 记录更详细的错误原因
                reason = ""
                if not user:
                    reason = "用户不存在"
                elif not ai_code:
                    reason = "AI代码不存在"
                elif ai_code.user_id != user.id:
                    reason = "AI代码不属于该用户"
                logger.error(
                    f"创建对战失败: 无效的参与者或AI代码数据 {data} (原因: {reason})"
                )
                return None

        battle = Battle(
            status=status,
            section=section,  # 使用传入的分区类型
            created_at=datetime.datetime.now(),
            # started_at 在对战真正开始时设置
            # results 在对战结束时设置
            # game_log_uuid 在对战结束时设置
        )
        db.session.add(battle)
        db.session.flush()  # 确保 battle 有了 ID

        battle_players = []
        for i, data in enumerate(participant_data_list):
            # 获取玩家当前的ELO作为 initial_elo 快照
            user_stats = get_game_stats_by_user_id(data["user_id"])
            initial_elo = (
                user_stats.elo_score if user_stats else 1200
            )  # 默认或从 GameStats 获取

            bp = BattlePlayer(
                battle_id=battle.id,
                user_id=data["user_id"],
                # 使用 'ai_code_id' 作为键
                selected_ai_code_id=data["ai_code_id"],  # <--- 修改这里
                position=i + 1,  # 简单设置位置
                initial_elo=initial_elo,
                join_time=datetime.datetime.now(),
            )
            battle_players.append(bp)
            db.session.add(bp)  # 添加BattlePlayer 记录

        if safe_commit():
            logger.info(
                f"对战 {battle.id} 创建成功，包含 {len(battle_players)} 位玩家。"
            )
            return battle
        return None
    except Exception as e:
        logger.error(f"创建对战失败: {e}", exc_info=True)
        db.session.rollback()
        return None


def get_battle_by_id(battle_id):
    """
    根据ID获取对战记录。

    参数:
        battle_id (str): 对战ID。

    返回:
        Battle: 对战对象，不存在则返回None。
    """
    try:
        # Lazy='dynamic' on battle.players means you might need to load them explicitly if accessed often
        # e.g., battle = Battle.query.options(db.joinedload(Battle.players)).get(battle_id)
        # Or access battle.players outside this function call, which will trigger the dynamic query.
        return Battle.query.get(battle_id)
    except Exception as e:
        logger.error(f"获取对战 {battle_id} 失败: {e}", exc_info=True)
        return None


def update_battle(battle, **kwargs):
    """
    更新对战记录 (Battle) 的通用方法。

    参数:
        battle (Battle): 要更新的对战对象。
        **kwargs: 要更新的字段及其值。

    返回:
        bool: 更新是否成功。
    """
    if not battle:
        return False
    try:
        for key, value in kwargs.items():
            if hasattr(battle, key) and key not in [
                "id",
                "created_at",
            ]:  # 不允许修改ID, created_at
                setattr(battle, key, value)

        # Special handling for status transition
        if "status" in kwargs:
            new_status = kwargs["status"]
            if new_status == "playing" and battle.started_at is None:
                battle.started_at = datetime.datetime.now()
            elif (
                new_status in ["completed", "error", "cancelled"]
                and battle.ended_at is None
            ):
                battle.ended_at = datetime.datetime.now()

        return safe_commit()
    except Exception as e:
        logger.error(f"更新对战 {battle.id} 失败: {e}", exc_info=True)
        db.session.rollback()
        return False


def delete_battle(battle):
    """
    删除对战记录。

    参数:
        battle (Battle): 要删除的对战对象。

    返回:
        bool: 删除是否成功。
    """
    if not battle:
        return False
    try:
        # Due to cascade="all, delete-orphan" on Battle.players, deleting the Battle
        # will automatically delete all associated BattlePlayer records. This is the desired behavior.
        return safe_delete(battle)
    except Exception as e:
        logger.error(f"删除对战 {battle.id} 失败: {e}", exc_info=True)
        db.session.rollback()
        return False


def get_battle_players_for_battle(battle_id):
    """
    获取指定对战的所有 BattlePlayer 参与者记录。

    参数:
        battle_id (str): 对战ID。

    返回:
        list: BattlePlayer 对象列表，出错则返回空列表。
    """
    try:
        # Because lazy='dynamic' on battle.players, Battle.query.get(battle_id).players
        # returns a query. Executing .all() here fetches the list.
        battle = get_battle_by_id(battle_id)
        if battle:
            return battle.players.all()  # Executes the dynamic query
        return []
    except Exception as e:
        logger.error(f"获取对战 {battle_id} 的参与者失败: {e}", exc_info=True)
        return []


def process_battle_results_and_update_stats(battle_id, results_data):
    """
    处理4v3对战结果，更新玩家对战记录及ELO评分。

    参数:
        battle_id (str): 对战的唯一标识符
        results_data (dict): 包含对战结果的数据，格式为:
            {
                "winner": "red"|"blue",  # 获胜队伍
                "error": bool,           # 新增错误标识（可选）
                "public_log_file": str,  # 新增公共日志路径（可选）
                "roles": {...},          # 角色分配信息
                # 其他可选字段（如game_log_uuid等）
            }

    返回:
        bool: 处理成功返回True，否则False
    """

    RED_TEAM = "red"
    BLUE_TEAM = "blue"
    BLUE_ROLES = ["Merlin", "Percival", "Knight"]  # 蓝方角色
    RED_ROLES = ["Morgana", "Assassin", "Oberon"]  # 红方角色

<<<<<<< HEAD
    def _get_team_assignment(player_index: int) -> str:
        """返回玩家的队伍 (player_index 取1-7)"""
        if results_data["roles"][str(player_index)] in RED_ROLES:
            return RED_TEAM
        else:
            return BLUE_TEAM

=======
>>>>>>> 93f9dbc1
    try:
        # ----------------------------------
        # 阶段1：获取基础数据并验证
        # ----------------------------------
        battle = get_battle_by_id(battle_id)
        if not battle:
            logger.error(f"[Battle {battle_id}] 对战记录不存在")
            return False

        if battle.status == "completed":
            logger.info(f"[Battle {battle_id}] 对战已处理，跳过重复操作")
            return True  # 幂等性处理

        # 获取对战玩家记录（按加入顺序排列）
        battle_players = get_battle_players_for_battle(battle_id)
        if len(battle_players) != 7:
            logger.error(
                f"[Battle {battle_id}] 玩家数量异常（预期7人，实际{len(battle_players)}人）"
            )
            return False

        # 初始化错误处理相关变量
        err_user_id = None
        error_pid_in_game = None
        if "error" in results_data:
            # 验证公共日志文件路径
            PUBLIC_LIB_FILE_DIR = results_data.get("public_log_file")
            if not PUBLIC_LIB_FILE_DIR:
                logger.error(f"[Battle {battle_id}] 缺少公共日志文件路径")
                return False

            # 读取公共日志获取错误玩家
            try:
                with open(PUBLIC_LIB_FILE_DIR, "r", encoding="utf-8") as plib:
                    data = json.load(plib)
                    last_record = data[-1] if data else None
                    if not last_record:
                        logger.error(f"[Battle {battle_id}] 公有库无记录")
                        return False
                    error_pid_in_game = last_record.get("error_code_pid")
                    if error_pid_in_game is None or not (1 <= error_pid_in_game <= 7):
                        logger.error(f"[Battle {battle_id}] 无效的错误玩家PID: {error_pid_in_game}")
                        return False
            except Exception as e:
                logger.error(f"[Battle {battle_id}] 读取公共日志失败: {str(e)}", exc_info=True)
                return False

            # 获取错误玩家信息
            err_player_index = error_pid_in_game - 1
            if err_player_index >= len(battle_players):
                logger.error(f"[Battle {battle_id}] 错误玩家索引超出范围")
                return False
            err_user_id = battle_players[err_player_index].user_id

        # ----------------------------------
        # 阶段2：基础数据更新
        # ----------------------------------
        battle.status = "completed" if err_user_id is None else "error"
        battle.ended_at = datetime.datetime.now()
        battle.results = json.dumps(results_data)
        battle.game_log_uuid = results_data.get("game_log_uuid")

        # ----------------------------------
        # 阶段3：生成核心映射关系 - 修复部分
        # ----------------------------------
        # 获取角色信息，处理不同格式的roles数据
        roles_data = results_data.get("roles", {})
        logger.info(f"[Battle {battle_id}] 从结果数据中获取角色信息: {roles_data}")

        # 创建player_id到角色的映射
        player_roles = {}

        # 尝试多种方式从结果数据中提取角色信息
        if isinstance(roles_data, dict):
            # 如果roles是字典格式
            for pid_str, role in roles_data.items():
                try:
                    # 尝试将键转换为整数（处理字符串键的情况）
                    pid = int(pid_str) if isinstance(pid_str, str) else pid_str
                    player_roles[pid] = role
                except (ValueError, TypeError):
                    logger.warning(f"[Battle {battle_id}] 无法解析角色数据键: {pid_str}")

        # 如果无法从结果数据中获取角色信息，我们将基于最终获胜方推断队伍
        if not player_roles and "winner" in results_data:
            logger.warning(f"[Battle {battle_id}] 无法从结果中获取角色信息，将基于最终胜负推断队伍")

            # 根据最终获胜方分配角色（简化处理）
            winner_team = results_data.get("winner")

            # 模拟一个基础的角色分配
            # 前4个玩家是蓝队，后3个玩家是红队（这是一种简化处理）
            for i in range(1, 8):
                if i <= 4:  # 前4个玩家属于蓝队
                    player_roles[i] = "Knight"  # 默认蓝队角色
                else:  # 后3个玩家属于红队
                    player_roles[i] = "Assassin"  # 默认红队角色

        # 在没有任何角色信息的情况下，记录警告并继续
        if not player_roles:
            logger.warning(f"[Battle {battle_id}] 无法确定角色分配，将默认分配角色")
            # 创建默认角色映射
            for i in range(1, 8):
                player_roles[i] = "Knight" if i <= 4 else "Assassin"

        # 打印获取到的角色信息进行调试
        logger.info(f"[Battle {battle_id}] 获取到的角色映射: {player_roles}")

        # 定义获取队伍的函数
        def _get_team_assignment(player_index: int) -> str:
            """返回玩家的队伍 (player_index 取1-7)"""
            role = player_roles.get(player_index)
            if role in RED_ROLES:
                return RED_TEAM
            else:
                return BLUE_TEAM

        # 生成用户ID到队伍的映射
        team_map = {
            bp.user_id: _get_team_assignment(idx + 1)
            for idx, bp in enumerate(battle_players)
        }

        logger.info(f"[Battle {battle_id}] 生成的队伍映射: {team_map}")

        # 生成用户结果映射
        if "error" in results_data:
            user_outcomes = {
                user_id: "loss" if user_id == err_user_id else "draw"
                for user_id in team_map.keys()
            }
        else:
            winner_team = results_data.get("winner")
            if winner_team not in (RED_TEAM, BLUE_TEAM):
                logger.error(f"[Battle {battle_id}] 无效的获胜队伍标识: {winner_team}")
                return False

            team_outcomes = {
                RED_TEAM: "win" if winner_team == RED_TEAM else "loss",
                BLUE_TEAM: "win" if winner_team == BLUE_TEAM else "loss"
            }
            user_outcomes = {
                user_id: team_outcomes[team]
                for user_id, team in team_map.items()
            }

        # ----------------------------------
        # 阶段4：更新玩家对战记录
        # ----------------------------------
        for bp in battle_players:
            outcome = user_outcomes.get(bp.user_id)
            if outcome:
                bp.outcome = outcome.lower()
                db.session.add(bp)
            else:
                logger.warning(f"[Battle {battle_id}] 玩家 {bp.user_id} 无结果记录")
        db.session.flush()

        # ----------------------------------
        # 阶段5：ELO评分计算
        # ----------------------------------

        # 这里获取对局token数
        tokens = []
        try:
            PUBLIC_LIB_FILE_DIR = results_data.get("public_log_file")
            with open(PUBLIC_LIB_FILE_DIR, "r", encoding="utf-8") as plib:
                data = json.load(plib)
                for line in data[::-1]:
                    if line.get("type") == "tokens":
                        tokens = line.get("result", [])  # [{"input": 0, "output": 0} for i in range(7)]
                        break
            logger.info(f"[Battle {battle_id}] 获取到的tokens数据: {tokens}")
        except Exception as e:
            logger.warning(f"[Battle {battle_id}] 获取tokens数据失败: {str(e)}")
            # 创建默认tokens
            tokens = [{"input": 0, "output": 0} for i in range(7)]

        involved_user_ids = list(user_outcomes.keys())
        user_stats_map = {
            stats.user_id: stats
            for stats in GameStats.query.filter(
                GameStats.user_id.in_(involved_user_ids)
            ).all()
        }

        # 创建缺失的统计记录
        for user_id in involved_user_ids:
            if user_id not in user_stats_map:
                new_stats = create_game_stats(user_id)
                if new_stats:
                    user_stats_map[user_id] = new_stats
                    db.session.add(new_stats)
                else:
                    logger.error(
                        f"[Battle {battle_id}] 无法为玩家 {user_id} 创建统计记录"
                    )

        # 错误处理分支
        if "error" in results_data:
            # 计算队伍平均ELO
            team_elos = {RED_TEAM: [], BLUE_TEAM: []}
            for user_id, stats in user_stats_map.items():
                team = team_map.get(user_id)
                if team in team_elos:
                    team_elos[team].append(stats.elo_score)

            team_avg = {
                team: sum(scores) / len(scores) if scores else 0
                for team, scores in team_elos.items()
            }

            # 计算惩罚值
            reduction = 50

            # 更新所有玩家数据
            for user_id, stats in user_stats_map.items():
                bp = next((p for p in battle_players if p.user_id == user_id), None)
                if not bp:
                    continue

                # 通用更新
                stats.games_played += 1
                bp.initial_elo = stats.elo_score

                # 错误玩家特殊处理
                if user_id == err_user_id:
                    stats.losses += 1
                    new_elo = max(round(stats.elo_score - reduction), 100)
                    bp.elo_change = new_elo - stats.elo_score
                    stats.elo_score = new_elo
                    logger.info(f"[ERROR] 扣除ELO: {user_id} | {bp.initial_elo} -> {new_elo}")
                else:
                    bp.elo_change = 0
                    stats.draws += 1

                db.session.add(stats)
                db.session.add(bp)

        # 正常处理分支
        else:
            # ELO计算逻辑
            # 看玩家tokens数占全局tokens比例proportion, 
            # 若proportion<1,按照1计算，>1,
            # 则胜率 = min{1, 胜率 * (1 + (max{proportion,1} - 1) / 3)}
            team_elos = {RED_TEAM: [], BLUE_TEAM: []}
            for user_id, stats in user_stats_map.items():
                team = team_map.get(user_id)
                if team in team_elos:
                    team_elos[team].append(stats.elo_score)

            tokens_standard = [(tokens[ui - 1]["input"] + 3 * tokens[ui - 1]["output"])/4 for ui in range(1,8)] #一倍输入和三倍输出的和

            tokens_avg = max(MAX_TOKEN_ALLOWED, sum(tokens_standard) / 7)  #均值, 该常量以下必不惩罚

            proportion = [token / tokens_avg for token in tokens_standard]  #比例

            team_avg = {
<<<<<<< HEAD
                team: (len(scores)/sum([min(1, 1/score) for score in scores])) #防止分母为0
=======
                team: sum(scores) / len(scores) if scores else 0
>>>>>>> 93f9dbc1
                for team, scores in team_elos.items()
            }  # 这里改为调和平均，给有大蠢蛋参与队伍的强者发点补助

            K_FACTOR = 32
            red_expected = 1 / (1 + 10 ** ((team_avg[BLUE_TEAM] - team_avg[RED_TEAM]) / 400))
            blue_expected = 1 / (1 + 10 ** ((team_avg[RED_TEAM] - team_avg[BLUE_TEAM]) / 400))

            actual_score = {
                RED_TEAM: 1.0 if results_data.get("winner") == RED_TEAM else 0.0,
                BLUE_TEAM: 1.0 if results_data.get("winner") == BLUE_TEAM else 0.0
            }

            for user_id, stats in user_stats_map.items():
                bp = next((p for p in battle_players if p.user_id == user_id), None)
                if not bp or bp.position is None:
                    continue
                idx = bp.position - 1  # position为1~7，proportion下标为0~6
                team = team_map[user_id]
                expected = red_expected if team == RED_TEAM else blue_expected
                delta = K_FACTOR * (actual_score[team] - min(1, expected * (0.9 + (max(proportion[idx] - 1, 0) / 3))))

                stats.games_played += 1
                if team_outcomes[team] == "win":
                    stats.wins += 1
                else:
                    stats.losses += 1

                new_elo = max(round(stats.elo_score + delta), 100)
                bp.initial_elo = stats.elo_score
                bp.elo_change = new_elo - stats.elo_score
                stats.elo_score = new_elo
                logger.info(f"更新ELO: {user_id} | {bp.initial_elo} -> {new_elo}")

                db.session.add(stats)
                db.session.add(bp)

        # ----------------------------------
        # 阶段6：最终提交
        # ----------------------------------
        if safe_commit():
            logger.info(f"[Battle {battle_id}] 处理成功")
            return True
        else:
            db.session.rollback()
            logger.error(f"[Battle {battle_id}] 数据库提交失败")
            return False

    except Exception as e:
        db.session.rollback()
        logger.error(f"[Battle {battle_id}] 处理异常: {str(e)}", exc_info=True)
        return False


def get_user_battle_history(user_id, page=1, per_page=10):
    """
    获取用户参与过的对战历史记录 (分页)。

    参数:
        user_id (str): 用户ID。
        page (int): 当前页码 (从1开始)。
        per_page (int): 每页记录数。

    返回:
        tuple: (对战列表, 总记录数)。出错返回 ([], 0)。
    """
    try:
        # 查询 BattlePlayer 记录，筛选出指定用户的参与记录
        # 然后加载关联的 Battle 和 User (为了获取用户名)
        # 使用 joinedload 可以减少查询次数
        query = (
            BattlePlayer.query.filter_by(user_id=user_id)
            .join(BattlePlayer.battle)
            .order_by(Battle.created_at.desc())
        )

        # 获取总数
        total = query.count()

        # 应用分页
        battle_players_page = query.offset((page - 1) * per_page).limit(per_page).all()

        # 提取关联的 Battle 对象
        # 使用 set 去重，因为一个 Battle 可能有多个 BattlePlayer (不是 1v1 的情况)
        # 但实际上这里因为是按 BattlePlayer 查，每个 BattlePlayer 只对应一个 Battle。
        # 转换为 battle 列表方便处理
        battles = [bp.battle for bp in battle_players_page if bp.battle]

        return battles, total
    except Exception as e:
        logger.error(f"获取用户 {user_id} 的对战历史失败: {e}", exc_info=True)
        return [], 0


def get_recent_battles(limit=20):
    """
    获取最近结束的对战列表。

    参数:
        limit (int): 返回数量限制。

    返回:
        list: Battle 对象列表。
    """
    try:
        # 过滤已完成的对战，按结束时间降序排列
        return (
            Battle.query.filter_by(status="completed")
            .order_by(Battle.ended_at.desc())
            .limit(limit)
            .all()
        )
    except Exception as e:
        logger.error(f"获取最近对战失败: {e}", exc_info=True)
        return []


# -----------------------------------------------------------------------------------------
# BattlePlayer 独立 CRUD 操作 (除了在 Battle 函数中创建/删除)
# 这些通常在 Battle 函数内部调用，但提供独立的访问点以防需要


def get_battle_player_by_id(battle_player_id):
    """根据ID获取 BattlePlayer 记录。"""
    try:
        return BattlePlayer.query.get(battle_player_id)
    except Exception as e:
        logger.error(f"根据ID获取 BattlePlayer 失败: {e}", exc_info=True)
        return None


# create_battle_player 在 create_battle 内部实现
# delete_battle_player 在 delete_battle 内部，通过 cascade 实现


def update_battle_player(battle_player, **kwargs):
    """
    更新 BattlePlayer 记录。

    参数:
        battle_player (BattlePlayer): 要更新的 BattlePlayer 对象。
        **kwargs: 要更新的字段及其值 (例如 outcome, elo_change)。

    返回:
        bool: 更新是否成功。
    """
    if not battle_player:
        return False
    try:
        for key, value in kwargs.items():
            if hasattr(battle_player, key) and key not in [
                "id",
                "battle_id",
                "user_id",
                "selected_ai_code_id",
            ]:  # 不允许修改关联ID
                setattr(battle_player, key, value)
        return safe_commit()
    except Exception as e:
        logger.error(f"更新 BattlePlayer {battle_player.id} 失败: {e}", exc_info=True)
        db.session.rollback()
        return False


def mark_battle_as_cancelled(battle_id, cancellation_reason=None):
    """
    将对战标记为已取消状态。

    参数:
        battle_id (str): 对战ID。
        cancellation_reason (str, optional): 取消原因。

    返回:
        bool: 操作是否成功。
    """
    try:
        battle = get_battle_by_id(battle_id)
        if not battle:
            logger.error(f"将对战标记为已取消失败: 对战 {battle_id} 不存在")
            return False

        # 检查对战状态，只允许取消特定状态的对战
        allowed_states = ["waiting", "playing"]
        if battle.status not in allowed_states:
            logger.warning(f"无法取消对战 {battle_id}: 当前状态 '{battle.status}' 不允许取消")
            return False

        # 更新对战状态
        battle.status = "cancelled"
        battle.ended_at = datetime.datetime.now()

        # 如果提供了取消原因，则更新结果字段
        if cancellation_reason:
            # 如果已有结果，则保留原有结果并添加取消原因
            if battle.results:
                try:
                    results_data = json.loads(battle.results)
                    results_data["cancellation_reason"] = cancellation_reason
                    battle.results = json.dumps(results_data)
                except (json.JSONDecodeError, TypeError):
                    # 如果 battle.results 不是有效的 JSON，则创建新的
                    battle.results = json.dumps({"cancellation_reason": cancellation_reason})
            else:
                # 如果没有结果，则创建新的
                battle.results = json.dumps({"cancellation_reason": cancellation_reason})

        if safe_commit():
            logger.info(f"对战 {battle_id} 已标记为已取消")
            return True
        return False
    except Exception as e:
        logger.error(f"将对战标记为已取消失败: {e}", exc_info=True)
        db.session.rollback()
        return False


def handle_cancelled_battle_stats(battle_id):
    """
    处理已取消对战的玩家统计数据。

    根据系统设计，可能需要:
    1. 不计入玩家游戏统计
    2. 或标记为"取消"而非输赢
    3. 或在特定情况下给予部分ELO补偿

    参数:
        battle_id (str): 已取消对战的ID。

    返回:
        bool: 操作是否成功。
    """
    try:
        battle = get_battle_by_id(battle_id)
        if not battle:
            logger.error(f"处理已取消对战统计失败: 对战 {battle_id} 不存在")
            return False

        if battle.status != "cancelled":
            logger.warning(f"对战 {battle_id} 不是已取消状态，无法处理取消统计")
            return False

        # 获取对战玩家列表
        battle_players = get_battle_players_for_battle(battle_id)
        if not battle_players:
            logger.warning(f"对战 {battle_id} 没有参与玩家，无需处理统计")
            return True  # 无玩家，视为成功处理

        # 解析取消原因（如果有）
        cancellation_reason = None
        if battle.results:
            try:
                results_data = json.loads(battle.results)
                cancellation_reason = results_data.get("cancellation_reason")
            except (json.JSONDecodeError, TypeError):
                pass

        # 系统故障取消 vs 用户主动取消 vs 管理员取消等情况可能有不同处理
        # 修改这里：检查 cancellation_reason 的类型
        is_system_error = False
        if isinstance(cancellation_reason, str) and "system" in cancellation_reason.lower():
            is_system_error = True
        elif isinstance(cancellation_reason, dict) and cancellation_reason.get("error") and "system" in str(cancellation_reason.get("error")).lower():
            is_system_error = True

        # 更新所有参与者的对战记录
        for bp in battle_players:
            # 设置对战结果为"取消"
            bp.outcome = "cancelled"
            # 对于已经开始的对战，可能需要保留ELO初始值但不计算变化
            bp.elo_change = 0
            db.session.add(bp)

            # 根据实际需求决定是否更新游戏统计
            # 例如：系统故障导致的取消不计入玩家的游戏场次
            if not is_system_error:
                # 获取用户统计
                stats = get_game_stats_by_user_id(bp.user_id)
                if stats:
                    # 更新取消的对战计数（假设模型中有canceled_games字段）
                    # 如果模型中没有，可以添加，或者选择不记录
                    if hasattr(stats, "cancelled_games"):
                        stats.cancelled_games += 1
                        db.session.add(stats)

        # 提交所有更改
        return safe_commit()
    except Exception as e:
        logger.error(f"处理已取消对战统计失败: {e}", exc_info=True)
        db.session.rollback()
        return False
# -----------------------------------------------------------------------------------------
# Flask-Login User 加载函数 (从 models.py 移到此处或其他合适的数据加载模块)

# 用户加载函数 (用于 Flask-Login)
# 如果您希望将数据加载逻辑集中在这里，可以把这个函数放在此处
# @login_manager.user_loader # login_manager 需要在这里导入或从 base 中获取
# def load_user(user_id):
#     return get_user_by_id(user_id)
# 注: 如果 login_manager 在 app/__init__.py 中初始化并配置了 user_loader，则无需此处再次定义。<|MERGE_RESOLUTION|>--- conflicted
+++ resolved
@@ -792,7 +792,6 @@
     BLUE_ROLES = ["Merlin", "Percival", "Knight"]  # 蓝方角色
     RED_ROLES = ["Morgana", "Assassin", "Oberon"]  # 红方角色
 
-<<<<<<< HEAD
     def _get_team_assignment(player_index: int) -> str:
         """返回玩家的队伍 (player_index 取1-7)"""
         if results_data["roles"][str(player_index)] in RED_ROLES:
@@ -800,8 +799,6 @@
         else:
             return BLUE_TEAM
 
-=======
->>>>>>> 93f9dbc1
     try:
         # ----------------------------------
         # 阶段1：获取基础数据并验证
@@ -1060,11 +1057,7 @@
             proportion = [token / tokens_avg for token in tokens_standard]  #比例
 
             team_avg = {
-<<<<<<< HEAD
                 team: (len(scores)/sum([min(1, 1/score) for score in scores])) #防止分母为0
-=======
-                team: sum(scores) / len(scores) if scores else 0
->>>>>>> 93f9dbc1
                 for team, scores in team_elos.items()
             }  # 这里改为调和平均，给有大蠢蛋参与队伍的强者发点补助
 
