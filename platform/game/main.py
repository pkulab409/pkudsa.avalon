--- conflicted
+++ resolved
@@ -1,173 +1,170 @@
-"""
-阿瓦隆游戏 - 主程序入口
-"""
-import os
-import sys
-import argparse
-from typing import Dict, Any, List
-import time
-
-from battle_manager import BattleManager
-from player_loader import load_baseline_code
-from observer import Observer
-
-
-def parse_arguments():
-    """解析命令行参数"""
-    parser = argparse.ArgumentParser(description="阿瓦隆游戏系统")
-    parser.add_argument("--mode", choices=["basic_test", "smart_test", "mixed_test", "qualifying"], default="mixed_test",
-                        help="游戏模式: basic_test(基础AI), smart_test(智能AI), mixed_test(混合), qualifying(排位赛)")
-    parser.add_argument("--games", type=int, default=1, help="运行的游戏数量")
-    parser.add_argument("--data-dir", default="./data", help="数据存储目录")
-    # 添加命令行参数
-    parser.add_argument("--player-codes", type=str,
-                        help="指定玩家代码路径，JSON格式，每个键是player_id，值是.py文件路径")
-    return parser.parse_args()
-
-
-def setup_environment(args):
-    """设置环境变量"""
-    os.environ["AVALON_DATA_DIR"] = args.data_dir
-    # 确保数据目录存在
-    os.makedirs(args.data_dir, exist_ok=True)
-    print(f"数据将存储在: {args.data_dir}")
-
-
-def create_player_codes(mode: str, player_codes={}) -> Dict[int, str]:
-    """
-    创建玩家代码
-    参数:
-        mode: 对战模式
-        player_codes: 已指定的玩家代码字典 {player_id: code_content}，键值对数目不大于7
-    返回:
-        player_codes: 用ai策略补全的玩家代码字典，键值对数目7
-    """
-    print(f"[DEBUG] 初始传入的 player_codes: {list(player_codes.keys())}")
-    if mode == "basic_test":
-        # 所有玩家使用基础AI
-        basic_code = load_baseline_code("basic_player")
-        for i in range(1, 8):
-            if not i in player_codes:
-                player_codes[i] = basic_code
-
-    elif mode == "smart_test":
-        # 所有玩家使用智能AI
-        smart_code = load_baseline_code("smart_player")
-        for i in range(1, 8):
-            if not i in player_codes:
-                player_codes[i] = smart_code
-
-    elif mode == "mixed_test":
-        # 混合模式：一半基础AI，一半智能AI
-        basic_code = load_baseline_code("basic_player")
-        smart_code = load_baseline_code("smart_player")
-        import random
-        for i in range(1, 8):
-            if not i in player_codes:
-                player_codes[i] = smart_code if random.random(
-                ) <= 0.5 else basic_code
-
-    elif mode == "qualifying":
-        # 排位赛
-        pass
-
-    return player_codes
-
-
-def run_games(args):
-    """运行游戏"""
-    # 初始化对战管理器
-    battle_manager = BattleManager()
-
-    # 游戏结果统计
-    results = {"blue_wins": 0, "red_wins": 0, "errors": 0}
-    battle_ids = []
-
-    print(f"开始运行 {args.games} 场游戏，模式: {args.mode}")
-
-    # 外部传入的玩家代码
-    if args.player_codes:
-        import json
-        with open(args.player_codes, "r") as f:
-            code_map = json.load(f)
-        player_codes = {}
-        for pid, filepath in code_map.items():
-            with open(filepath, "r") as f:
-                player_codes[int(pid)] = f.read()
-    else:
-        player_codes = {}
-
-    # 创建并启动所有游戏
-    for i in range(args.games):
-        player_codes = create_player_codes(args.mode, player_codes)
-        battle_id = battle_manager.create_battle(player_codes)
-        battle_ids.append(battle_id)
-        print(f"游戏 {i+1}/{args.games} 已启动，ID: {battle_id}")
-
-    # 等待所有游戏完成
-    for i, battle_id in enumerate(battle_ids):
-        print(f"等待游戏 {i+1}/{args.games} (ID: {battle_id}) 完成...")
-
-        # 简单轮询等待游戏完成
-        while True:
-            status = battle_manager.get_battle_status(battle_id)
-            if status in ["completed", "error"]:
-                break
-            else:
-                snapshots_quene = battle_manager.get_snapshots_queue(battle_id)
-                for dict in snapshots_quene:
-                    print(dict)
-                # List[Dict[str, Any]]消息队列，每个dict是一个快照
-            time.sleep(0.5)
-<<<<<<< HEAD
-        snapshots_quene = battle_manager.get_snapshots_queue(battle_id)
-        for dict in snapshots_quene:
-            print(dict)
-=======
->>>>>>> 498b83f2
-
-        # 获取游戏结果
-        result = battle_manager.get_battle_result(battle_id)
-
-        if "error" in result:
-            print(f"游戏 {i+1} 发生错误: {result['error']}")
-            results["errors"] += 1
-        else:
-            winner = result["winner"]
-            print(f"游戏 {i+1} 结果: {winner}方获胜")
-
-            if winner == "blue":
-                results["blue_wins"] += 1
-            else:
-                results["red_wins"] += 1
-
-            # 打印详细信息
-            print(f"  - 蓝队胜利: {result['blue_wins']} 轮")
-            print(f"  - 红队胜利: {result['red_wins']} 轮")
-            print(f"  - 角色分配: {result['roles']}")
-            print(f"  - 总共进行: {result['rounds_played']} 轮")
-
-    # 打印总结
-    print("\n=== 游戏结果总结 ===")
-    print(f"总场次: {args.games}")
-    print(
-        f"蓝队获胜: {results['blue_wins']} ({results['blue_wins']/args.games*100:.1f}%)")
-    print(
-        f"红队获胜: {results['red_wins']} ({results['red_wins']/args.games*100:.1f}%)")
-    print(f"错误场次: {results['errors']}")
-
-
-def main():
-    """主函数"""
-    # 解析命令行参数
-    args = parse_arguments()
-
-    # 设置环境
-    setup_environment(args)
-
-    # 运行游戏
-    run_games(args)
-
-
-if __name__ == "__main__":
-    main()
+"""
+阿瓦隆游戏 - 主程序入口
+"""
+import os
+import sys
+import argparse
+from typing import Dict, Any, List
+import time
+
+from battle_manager import BattleManager
+from player_loader import load_baseline_code
+from observer import Observer
+
+
+def parse_arguments():
+    """解析命令行参数"""
+    parser = argparse.ArgumentParser(description="阿瓦隆游戏系统")
+    parser.add_argument("--mode", choices=["basic_test", "smart_test", "mixed_test", "qualifying"], default="mixed_test",
+                        help="游戏模式: basic_test(基础AI), smart_test(智能AI), mixed_test(混合), qualifying(排位赛)")
+    parser.add_argument("--games", type=int, default=1, help="运行的游戏数量")
+    parser.add_argument("--data-dir", default="./data", help="数据存储目录")
+    # 添加命令行参数
+    parser.add_argument("--player-codes", type=str,
+                        help="指定玩家代码路径，JSON格式，每个键是player_id，值是.py文件路径")
+    return parser.parse_args()
+
+
+def setup_environment(args):
+    """设置环境变量"""
+    os.environ["AVALON_DATA_DIR"] = args.data_dir
+    # 确保数据目录存在
+    os.makedirs(args.data_dir, exist_ok=True)
+    print(f"数据将存储在: {args.data_dir}")
+
+
+def create_player_codes(mode: str, player_codes={}) -> Dict[int, str]:
+    """
+    创建玩家代码
+    参数:
+        mode: 对战模式
+        player_codes: 已指定的玩家代码字典 {player_id: code_content}，键值对数目不大于7
+    返回:
+        player_codes: 用ai策略补全的玩家代码字典，键值对数目7
+    """
+    print(f"[DEBUG] 初始传入的 player_codes: {list(player_codes.keys())}")
+    if mode == "basic_test":
+        # 所有玩家使用基础AI
+        basic_code = load_baseline_code("basic_player")
+        for i in range(1, 8):
+            if not i in player_codes:
+                player_codes[i] = basic_code
+
+    elif mode == "smart_test":
+        # 所有玩家使用智能AI
+        smart_code = load_baseline_code("smart_player")
+        for i in range(1, 8):
+            if not i in player_codes:
+                player_codes[i] = smart_code
+
+    elif mode == "mixed_test":
+        # 混合模式：一半基础AI，一半智能AI
+        basic_code = load_baseline_code("basic_player")
+        smart_code = load_baseline_code("smart_player")
+        import random
+        for i in range(1, 8):
+            if not i in player_codes:
+                player_codes[i] = smart_code if random.random(
+                ) <= 0.5 else basic_code
+
+    elif mode == "qualifying":
+        # 排位赛
+        pass
+
+    return player_codes
+
+
+def run_games(args):
+    """运行游戏"""
+    # 初始化对战管理器
+    battle_manager = BattleManager()
+
+    # 游戏结果统计
+    results = {"blue_wins": 0, "red_wins": 0, "errors": 0}
+    battle_ids = []
+
+    print(f"开始运行 {args.games} 场游戏，模式: {args.mode}")
+
+    # 外部传入的玩家代码
+    if args.player_codes:
+        import json
+        with open(args.player_codes, "r") as f:
+            code_map = json.load(f)
+        player_codes = {}
+        for pid, filepath in code_map.items():
+            with open(filepath, "r") as f:
+                player_codes[int(pid)] = f.read()
+    else:
+        player_codes = {}
+
+    # 创建并启动所有游戏
+    for i in range(args.games):
+        player_codes = create_player_codes(args.mode, player_codes)
+        battle_id = battle_manager.create_battle(player_codes)
+        battle_ids.append(battle_id)
+        print(f"游戏 {i+1}/{args.games} 已启动，ID: {battle_id}")
+
+    # 等待所有游戏完成
+    for i, battle_id in enumerate(battle_ids):
+        print(f"等待游戏 {i+1}/{args.games} (ID: {battle_id}) 完成...")
+
+        # 简单轮询等待游戏完成
+        while True:
+            status = battle_manager.get_battle_status(battle_id)
+            if status in ["completed", "error"]:
+                break
+            else:
+                snapshots_quene = battle_manager.get_snapshots_queue(battle_id)
+                for dict in snapshots_quene:
+                    print(dict)
+                # List[Dict[str, Any]]消息队列，每个dict是一个快照
+            time.sleep(0.5)
+        snapshots_quene = battle_manager.get_snapshots_queue(battle_id)
+        for dict in snapshots_quene:
+            print(dict)
+
+        # 获取游戏结果
+        result = battle_manager.get_battle_result(battle_id)
+
+        if "error" in result:
+            print(f"游戏 {i+1} 发生错误: {result['error']}")
+            results["errors"] += 1
+        else:
+            winner = result["winner"]
+            print(f"游戏 {i+1} 结果: {winner}方获胜")
+
+            if winner == "blue":
+                results["blue_wins"] += 1
+            else:
+                results["red_wins"] += 1
+
+            # 打印详细信息
+            print(f"  - 蓝队胜利: {result['blue_wins']} 轮")
+            print(f"  - 红队胜利: {result['red_wins']} 轮")
+            print(f"  - 角色分配: {result['roles']}")
+            print(f"  - 总共进行: {result['rounds_played']} 轮")
+
+    # 打印总结
+    print("\n=== 游戏结果总结 ===")
+    print(f"总场次: {args.games}")
+    print(
+        f"蓝队获胜: {results['blue_wins']} ({results['blue_wins']/args.games*100:.1f}%)")
+    print(
+        f"红队获胜: {results['red_wins']} ({results['red_wins']/args.games*100:.1f}%)")
+    print(f"错误场次: {results['errors']}")
+
+
+def main():
+    """主函数"""
+    # 解析命令行参数
+    args = parse_arguments()
+
+    # 设置环境
+    setup_environment(args)
+
+    # 运行游戏
+    run_games(args)
+
+
+if __name__ == "__main__":
+    main()