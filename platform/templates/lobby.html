{% extends "base.html" %}
{% block title %}
    游戏大厅 - 游戏平台
{% endblock title %}
{% block content %}
    <style>
  .info-box { /* Your existing style from original file */
    background-color: #093da5;
    border-radius: 5px;
    border: 2px;
    border-color: #7914dd;
    margin: 10px 0;
    padding: 20px;
    text-align: center;
    display: flex;
    color: red; /* Note: Text color red might not be ideal on blue bg, consider contrast */
    align-items: center;
    justify-content: center;
    height: 50px;
  }
  .filter-form .form-control,
  .filter-form .form-select {
    margin-bottom: 10px; /* Spacing for stacked elements on small screens */
  }

  /* Align button with form inputs on larger screens */
  @media (min-width: 992px) {
    .filter-form .row > div { /* Target direct children columns of the row */
        display: flex;
        flex-direction: column;
        justify-content: flex-end; /* Aligns labels at top, inputs at bottom */
    }
    .filter-form .btn-submit-row {
        align-self: flex-end; /* Ensures button aligns with inputs */
        margin-bottom: 10px; /* Matches input margin-bottom */
    }
  }
   /* On medium screens, allow button to stack cleanly if it wraps */
  @media (min-width: 768px) and (max-width: 991.98px) {
     .filter-form .btn-submit-row {
         margin-top: 0; /* Reset margin if it stacks */
         width: 100%; /* Make button full width if it stacks */
     }
     .filter-form .btn-submit-row .btn {
         width: 100%;
     }
   }
  .pagination {
    justify-content: center;
    margin-top: 20px;
  }
    </style>
    <div class="container mt-4">
        <div class="d-flex justify-content-between align-items-center mb-4">
            <h2>游戏大厅</h2>
            <a href="{{ url_for("game.create_battle_page") }}"
               class="btn btn-primary">
                <i class="bi bi-plus-circle me-1"></i> 创建对战
            </a>
        </div>
<<<<<<< HEAD
        <!-- 对局统计信息卡片 -->
        <div class="row mb-4">
            <div class="col-md-4">
                <div class="card shadow-sm bg-light">
                    <div class="card-body text-center">
                        <h5>
                            <i class="bi bi-controller me-2"></i>正在进行的对局
                        </h5>
                        <h3 class="text-primary mb-0">{{ ongoing_battles_count|default(0) }}</h3>
                    </div>
                </div>
            </div>
            {% if automatch_is_on %}
                <div class="col-md-8">
                    <div class="card shadow-sm bg-warning text-dark">
                        <div class="card-body">
                            <h5 class="mb-0">
                                <i class="bi bi-info-circle-fill me-2"></i>自动对战系统已启动！
                            </h5>
                            <small>系统正在自动匹配玩家创建天梯对局</small>
                        </div>
                    </div>
                </div>
            {% endif %}
        </div>
        {% if automatch_is_on and not ongoing_battles_count %}
            <div class="info-box">
                <h4 class="m-0 p-0">⚠️ 后台自动对战正在进行中！</h4>
            </div>
        {% endif %}
        <div class="card shadow-sm">
            <div class="card-header">
                <h5 class="mb-0">最近对战</h5>
            </div>
            <div class="card-body p-0">
                <div class="table-responsive">
                    <table class="table table-hover mb-0">
                        <thead class="table-light">
                            <tr>
                                <th scope="col">对战ID</th>
                                <th scope="col">类型</th>
                                <!-- 新增的类型列 -->
=======
        {% if automatch_is_on %}<div class="info-box">⚠️ 后台自动对战正在进行中！</div>{% endif %}
        <div class="card shadow-sm mb-4">
            <div class="card-header">
                <h5 class="mb-0">筛选对战</h5>
            </div>
            <div class="card-body">
                <form method="GET" action="{{ url_for("game.lobby") }}" class="filter-form">
                    <div class="row g-2">
                        {# Removed align-items-end for more control via CSS if needed #}
                        <div class="col-lg-2 col-md-6 col-sm-12">
                            <label for="date_from" class="form-label">开始日期:</label>
                            <input type="date"
                                   id="date_from"
                                   name="date_from"
                                   class="form-control form-control-sm"
                                   value="{{ current_filters.date_from or '' }}">
                        </div>
                        <div class="col-lg-2 col-md-6 col-sm-12">
                            <label for="date_to" class="form-label">结束日期:</label>
                            <input type="date"
                                   id="date_to"
                                   name="date_to"
                                   class="form-control form-control-sm"
                                   value="{{ current_filters.date_to or '' }}">
                        </div>
                        <div class="col-lg-2 col-md-6 col-sm-12">
                            <label for="status" class="form-label">状态:</label>
                            <select id="status" name="status" class="form-select form-select-sm">
                                <option value="all"
                                        {% if not current_filters.status or current_filters.status == 'all' %}selected{% endif %}>
                                    所有状态
                                </option>
                                <option value="waiting"
                                        {% if current_filters.status == 'waiting' %}selected{% endif %}>等待中</option>
                                <option value="playing"
                                        {% if current_filters.status == 'playing' %}selected{% endif %}>进行中</option>
                                <option value="completed"
                                        {% if current_filters.status == 'completed' %}selected{% endif %}>已完成</option>
                                <option value="error"
                                        {% if current_filters.status == 'error' %}selected{% endif %}>错误</option>
                                <option value="cancelled"
                                        {% if current_filters.status == 'cancelled' %}selected{% endif %}>已取消</option>
                            </select>
                        </div>
                        <div class="col-lg-3 col-md-6 col-sm-12">
                            <label for="player" class="form-label">玩家 (用户名/ID):</label>
                            <input type="text"
                                   id="player"
                                   name="player"
                                   class="form-control form-control-sm"
                                   list="player-list"
                                   value="{{ current_filters.player or '' }}"
                                   placeholder="输入用户名或ID">
                            {% if all_users %}
                                <datalist id="player-list">
                                    {% for user in all_users %}
                                        <option value="{{ user.username }}">{{ user.username }}</option>
                                        {# Explicitly set text content #}
                                    {% endfor %}
                                </datalist>
                            {% endif %}
                        </div>
                        <div class="col-lg-auto col-md-12 col-sm-12 btn-submit-row">
                            {# Specific class for button row styling #}
                            <button type="submit" class="btn btn-info btn-sm w-100">筛选</button>
                        </div>
                    </div>
                </form>
            </div>
        </div>
        <div class="card shadow-sm">
            <div class="card-header">
                <h5 class="mb-0">
                    对战列表
                    {% if battles_pagination %}(共 {{ battles_pagination.total }} 条){% endif %}
                </h5>
            </div>
            <div class="card-body p-0">
                <div class="table-responsive">
                    <table class="table table-hover table-sm mb-0">
                        <thead class="table-light">
                            <tr>
                                <th scope="col">对战ID</th>
>>>>>>> f66f21a3
                                <th scope="col">状态</th>
                                <th scope="col">创建时间</th>
                                <th scope="col">结束时间</th>
                                <th scope="col">操作</th>
                            </tr>
                        </thead>
                        <tbody>
<<<<<<< HEAD
                            {% if recent_battles %}
                                {% for battle in recent_battles %}
=======
                            {% if battles_pagination and battles_pagination.items %}
                                {% for battle in battles_pagination.items %}
>>>>>>> f66f21a3
                                    <tr>
                                        <td>
                                            <a href="{{ url_for('game.view_battle', battle_id=battle.id) }}">{{ battle.id[:8] }}...</a>
                                        </td>
                                        <td>
<<<<<<< HEAD
                                            {% if battle.ranking_id > 0 %}
                                                <span class="badge bg-warning text-dark">
                                                    <i class="bi bi-trophy-fill me-1"></i>天梯赛
                                                </span>
                                            {% else %}
                                                <span class="badge bg-secondary">
                                                    <i class="bi bi-controller me-1"></i>普通对局
                                                </span>
                                            {% endif %}
                                        </td>
                                        <td>
=======
>>>>>>> f66f21a3
                                            {% if battle.status == 'completed' %}
                                                <span class="badge bg-success">已完成</span>
                                            {% elif battle.status == 'playing' %}
                                                <span class="badge bg-info">进行中</span>
                                            {% elif battle.status == 'waiting' %}
                                                <span class="badge bg-warning text-dark">等待中</span>
                                            {% elif battle.status == 'error' %}
                                                <span class="badge bg-danger">错误</span>
                                            {% elif battle.status == 'cancelled' %}
                                                <span class="badge bg-secondary">已取消</span>
                                            {% else %}
                                                <span class="badge bg-light text-dark">{{ battle.status }}</span>
                                            {% endif %}
                                        </td>
                                        <td>{{ battle.created_at.strftime("%Y-%m-%d %H:%M") if battle.created_at else '-' }}</td>
                                        <td>{{ battle.ended_at.strftime("%Y-%m-%d %H:%M") if battle.ended_at else '-' }}</td>
                                        <td>
                                            <a href="{{ url_for('game.view_battle', battle_id=battle.id) }}"
<<<<<<< HEAD
                                               class="btn btn-sm btn-outline-primary">查看详情</a>
                                            {% if battle.status in ['completed', 'error', 'playing','cancelled'] %}
                                                <a href="{{ url_for('visualizer.game_replay', game_id=battle.id) }}"
                                                   class="btn btn-sm btn-outline-info">查看回放</a>
=======
                                               class="btn btn-sm btn-outline-primary">详情</a>
                                            {% if battle.status in ['completed', 'error', 'playing','cancelled'] %}
                                                <a href="{{ url_for('visualizer.game_replay', game_id=battle.id) }}"
                                                   class="btn btn-sm btn-outline-info">回放</a>
>>>>>>> f66f21a3
                                            {% endif %}
                                        </td>
                                    </tr>
                                {% endfor %}
                            {% else %}
                                <tr>
<<<<<<< HEAD
                                    <td colspan="6" class="text-center text-muted">暂无最近对战记录</td>
                                    <!-- 注意这里colspan从5变成6 -->
=======
                                    <td colspan="5" class="text-center text-muted">
                                        {% if current_filters.status or current_filters.date_from or current_filters.date_to or current_filters.player %}
                                            没有找到符合筛选条件的对战记录
                                        {% else %}
                                            暂无对战记录
                                        {% endif %}
                                    </td>
>>>>>>> f66f21a3
                                </tr>
                            {% endif %}
                        </tbody>
                    </table>
                </div>
            </div>
            {% if battles_pagination and battles_pagination.pages > 1 %}
                <div class="card-footer">
                    <nav aria-label="Page navigation">
                        <ul class="pagination pagination-sm">
                            <li class="page-item {% if not battles_pagination.has_prev %}disabled{% endif %}">
                                <a class="page-link"
                                   {% if battles_pagination.has_prev %}href="{{ url_for('game.lobby', page=battles_pagination.prev_num, status=current_filters.status, date_from=current_filters.date_from, date_to=current_filters.date_to, player=current_filters.player) }}"{% else %}href="#" aria-disabled="true"{% endif %}>
                                    上一页
                                </a>
                            </li>
                            {% for page_num in battles_pagination.iter_pages(left_edge=1, right_edge=1, left_current=1, right_current=2) %}
                                {% if page_num %}
                                    {% if battles_pagination.page == page_num %}
                                        <li class="page-item active" aria-current="page">
                                            <span class="page-link">{{ page_num }}</span>
                                        </li>
                                    {% else %}
                                        <li class="page-item">
                                            <a class="page-link"
                                               href="{{ url_for('game.lobby', page=page_num, status=current_filters.status, date_from=current_filters.date_from, date_to=current_filters.date_to, player=current_filters.player) }}">{{ page_num }}</a>
                                        </li>
                                    {% endif %}
                                {% else %}
                                    <li class="page-item disabled">
                                        <span class="page-link">...</span>
                                    </li>
                                {% endif %}
                            {% endfor %}
                            <li class="page-item {% if not battles_pagination.has_next %}disabled{% endif %}">
                                <a class="page-link"
                                   {% if battles_pagination.has_next %}href="{{ url_for('game.lobby', page=battles_pagination.next_num, status=current_filters.status, date_from=current_filters.date_from, date_to=current_filters.date_to, player=current_filters.player) }}"{% else %}href="#" aria-disabled="true"{% endif %}>
                                    下一页
                                </a>
                            </li>
                        </ul>
                    </nav>
                </div>
            {% endif %}
        </div>
        <!-- 可以添加进行中/等待中对战列表 -->
    </div>
{% endblock content %}<|MERGE_RESOLUTION|>--- conflicted
+++ resolved
@@ -58,50 +58,6 @@
                 <i class="bi bi-plus-circle me-1"></i> 创建对战
             </a>
         </div>
-<<<<<<< HEAD
-        <!-- 对局统计信息卡片 -->
-        <div class="row mb-4">
-            <div class="col-md-4">
-                <div class="card shadow-sm bg-light">
-                    <div class="card-body text-center">
-                        <h5>
-                            <i class="bi bi-controller me-2"></i>正在进行的对局
-                        </h5>
-                        <h3 class="text-primary mb-0">{{ ongoing_battles_count|default(0) }}</h3>
-                    </div>
-                </div>
-            </div>
-            {% if automatch_is_on %}
-                <div class="col-md-8">
-                    <div class="card shadow-sm bg-warning text-dark">
-                        <div class="card-body">
-                            <h5 class="mb-0">
-                                <i class="bi bi-info-circle-fill me-2"></i>自动对战系统已启动！
-                            </h5>
-                            <small>系统正在自动匹配玩家创建天梯对局</small>
-                        </div>
-                    </div>
-                </div>
-            {% endif %}
-        </div>
-        {% if automatch_is_on and not ongoing_battles_count %}
-            <div class="info-box">
-                <h4 class="m-0 p-0">⚠️ 后台自动对战正在进行中！</h4>
-            </div>
-        {% endif %}
-        <div class="card shadow-sm">
-            <div class="card-header">
-                <h5 class="mb-0">最近对战</h5>
-            </div>
-            <div class="card-body p-0">
-                <div class="table-responsive">
-                    <table class="table table-hover mb-0">
-                        <thead class="table-light">
-                            <tr>
-                                <th scope="col">对战ID</th>
-                                <th scope="col">类型</th>
-                                <!-- 新增的类型列 -->
-=======
         {% if automatch_is_on %}<div class="info-box">⚠️ 后台自动对战正在进行中！</div>{% endif %}
         <div class="card shadow-sm mb-4">
             <div class="card-header">
@@ -185,7 +141,6 @@
                         <thead class="table-light">
                             <tr>
                                 <th scope="col">对战ID</th>
->>>>>>> f66f21a3
                                 <th scope="col">状态</th>
                                 <th scope="col">创建时间</th>
                                 <th scope="col">结束时间</th>
@@ -193,32 +148,13 @@
                             </tr>
                         </thead>
                         <tbody>
-<<<<<<< HEAD
-                            {% if recent_battles %}
-                                {% for battle in recent_battles %}
-=======
                             {% if battles_pagination and battles_pagination.items %}
                                 {% for battle in battles_pagination.items %}
->>>>>>> f66f21a3
                                     <tr>
                                         <td>
                                             <a href="{{ url_for('game.view_battle', battle_id=battle.id) }}">{{ battle.id[:8] }}...</a>
                                         </td>
                                         <td>
-<<<<<<< HEAD
-                                            {% if battle.ranking_id > 0 %}
-                                                <span class="badge bg-warning text-dark">
-                                                    <i class="bi bi-trophy-fill me-1"></i>天梯赛
-                                                </span>
-                                            {% else %}
-                                                <span class="badge bg-secondary">
-                                                    <i class="bi bi-controller me-1"></i>普通对局
-                                                </span>
-                                            {% endif %}
-                                        </td>
-                                        <td>
-=======
->>>>>>> f66f21a3
                                             {% if battle.status == 'completed' %}
                                                 <span class="badge bg-success">已完成</span>
                                             {% elif battle.status == 'playing' %}
@@ -237,27 +173,16 @@
                                         <td>{{ battle.ended_at.strftime("%Y-%m-%d %H:%M") if battle.ended_at else '-' }}</td>
                                         <td>
                                             <a href="{{ url_for('game.view_battle', battle_id=battle.id) }}"
-<<<<<<< HEAD
-                                               class="btn btn-sm btn-outline-primary">查看详情</a>
-                                            {% if battle.status in ['completed', 'error', 'playing','cancelled'] %}
-                                                <a href="{{ url_for('visualizer.game_replay', game_id=battle.id) }}"
-                                                   class="btn btn-sm btn-outline-info">查看回放</a>
-=======
                                                class="btn btn-sm btn-outline-primary">详情</a>
                                             {% if battle.status in ['completed', 'error', 'playing','cancelled'] %}
                                                 <a href="{{ url_for('visualizer.game_replay', game_id=battle.id) }}"
                                                    class="btn btn-sm btn-outline-info">回放</a>
->>>>>>> f66f21a3
                                             {% endif %}
                                         </td>
                                     </tr>
                                 {% endfor %}
                             {% else %}
                                 <tr>
-<<<<<<< HEAD
-                                    <td colspan="6" class="text-center text-muted">暂无最近对战记录</td>
-                                    <!-- 注意这里colspan从5变成6 -->
-=======
                                     <td colspan="5" class="text-center text-muted">
                                         {% if current_filters.status or current_filters.date_from or current_filters.date_to or current_filters.player %}
                                             没有找到符合筛选条件的对战记录
@@ -265,7 +190,6 @@
                                             暂无对战记录
                                         {% endif %}
                                     </td>
->>>>>>> f66f21a3
                                 </tr>
                             {% endif %}
                         </tbody>
@@ -311,6 +235,5 @@
                 </div>
             {% endif %}
         </div>
-        <!-- 可以添加进行中/等待中对战列表 -->
     </div>
 {% endblock content %}