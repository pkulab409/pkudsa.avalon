# 调用用户提交代码的策略

*dmcnczy 25/4/17*

- 用户提交一个python文件代码，必须包含`Player`类，其必须包含以下方法：

**务必注意**：以下所有的方法均由服务器调用：当每回合的所需信息已经向你的玩家类(的实例)传递完毕后，你的玩家类就可以开始进行分析计算。当然，你也可以等到服务器调用请求相关数据（如：发言，投票，选人等）的方法时再计算。

```python
# 以下为服务器主动行为

def set_player_index(index: int):  # 为玩家设置编号
    pass

def set_role_type(role_type: str):  # 为玩家设置角色
    pass

def pass_role_sight(role_info: dict[str, int]):  # 向玩家传递角色特有的信息（即，某些其他玩家的身份）以键值对{身份: 编号}形式给出
    pass

<<<<<<< HEAD
def pass_map(map: list[list[str]]):  # 向玩家传递当前地图的拷贝
=======
def get_map(map_data: list):  # 获取地图
>>>>>>> 4c65d649
    pass

def pass_message(content: tuple[int, str]):  # 向玩家传递其他玩家的发言，以元组(发言人编号, 发言内容)形式给出
    pass

def pass_mission_members(leader: int, members: list[int]):  # 向玩家传递当前轮次队长和队员信息
    pass

# 以下为玩家主动行为（仍为服务器端主动调用）

def mission_member(number: int) -> list[int]:  # 选择队员
    pass

def walk() -> tuple:  # 走步，若内核调用后玩家返回('Up', 'Right', 'Down')，即为玩家试图向上、向右再向下行进。传递长度小于3的元组视为放弃步数。
    pass

def say() -> str:  # 发言
    pass

def mission_vote1() -> bool:  # 第一轮投票（公投表决）
    pass

def mission_vote2() -> bool:  # 第二轮投票（任务执行）
    pass

```

- 此外，用户还可以自行调用LLM、公有库以及私有库的API（此处仅提供函数名称，供用户使用）：

```python
import avalon_game_helper as helper
import re

# 调用LLM
llm_reply = helper.askLLM(f"根据以下对话和任务结果，你觉得谁最可能是梅林？只返回数字编号。")
supposed_merlin = int(re.findall(r'\d+', llm_reply)[0])  # 从回答中匹配数字

# 读取公有库
public_lib_content = helper.read_public_lib()

# 读取私有库
private_lib_content = helper.read_private_lib()

# 写入私有库
helper.write_into_private("123 321 1234567")

```

---

- 按照游戏规则，服务器端可以先后调用以下代码（仅做示例，错误之处直接改正即可）：

```python
# 导入用户封装好的代码
from ??? import player1, player2, ..., player7
players = (None, player1, player2, ..., player7)


# 随机分配角色
roles = random.shuffle(["Merlin", "Percival", "Knight", "Knight", "Morgana", "Assassin", "Oberon"])
roles_distributed = {}
for i in range(7):
    players[i + 1].get_role_type(roles[i])  # 玩家获知自己角色
    roles_distributed[i + 1] = roles[i]  # 服务器记录角色信息


# 夜晚阶段，角色互认，以梅林知道所有红方玩家为例
for player_index in range(1, 8):
    if roles_distributed[i] == "Merlin":
        merlin_info = {}
        for j in range(1, 8):
            if j != player_index and roles_distributed[j] in ["Morgana", "Assassin", "Oberon"]:
                merlin_info[j] = "red"
        players[player_index].get_role_info(merlin_info)
    elif ...  # 其他角色略去


# 第一次队长选择队员
captain_index = random.randint(1, 7)
operators = players[captain_index].choose_mission_operators(2)


# 轮流发言
speaker_index = captain_index
for _ in range(7):
    speech_content = players[speaker_index].say()  # 调用说话函数
    save_speech_content_to_library(speech_content)  # 保存到公共库
    for i in [j for j in range(1, 8) if j != i]:  # 别的玩家听到他说话
        players[i].listen({speaker_index: speech_content})
    speaker_index = 1 if speaker_index == 7 else speaker_index + 1

# 其他步骤略去…

```

- 相应地，服务器也需要定义好上述`avalon_game_helper`中的函数，并且**指定好公有库、私有库中数据存放格式（例如 [格式规范](./io/reference/io_standard.md) ）**。 （这件事情也需要大家统一确定好~）

```python
def askLLM(prompt: str) -> str:
    pass

def read_public_lib():
    pass


# 关于private lib还需要做的事情是在服务器端判断是哪位玩家发起的read和write

def read_private_lib():
    pass

def write_into_private(content):
    pass

```
---
## 样例代码的编写：
*Yimisda 25/04/18*
### 说明
1. 样例代码只是对于用户提交代码要求的简单实现和细化，给出角色的通用模型和基本需求。
2. 不同角色的代码应加入经典算法和推理策略来满足角色的个性定位。
```python
import random
import re
from avalon_game_helper import askLLM, read_public_lib, read_private_lib, write_into_private

class Player:
    def __init__(self, player_index: int):
        self.index = player_index
        self.role = None
        self.role_info = {}
        self.map = None
        self.memory = {
            "speech": {},         # {player_index: [utterance1, utterance2, ...]}
            "votes": [],          # [(operators, {pid: vote})]
            "mission_results": [] # [True, False, ...]
        }
        self.teammates = set()   # 推测的可信玩家编号
        self.suspects = set()    # 推测的红方编号

    def get_role_type(self, role_type: str):
        self.role = role_type

    def get_role_info(self, role_info: dict):
      '''
      该函数是系统在夜晚阶段传入的“我方可识别敌方信息”，
      例如：梅林会得到“红方玩家编号”的列表或字典。
      注意：
      1.红方角色根本不会获得任何此类信息，不要误用。
      2.对于派西维尔，看到应该是梅林和莫甘娜的混合试图，
      不应该加入`suspect`
      '''
        self.role_info = role_info
        self.suspects.update(role_info.keys())

    def get_map(self, map_data: list):
        self.map = map_data

    def listen(self, content: dict):
        for pid, speech in content.items():
            self.memory["speech"].setdefault(pid, []).append(speech)
            if "任务失败" in speech or "破坏" in speech:
                self.suspects.add(pid)  # 简化的推理：谁喊破坏谁可疑

    def choose_mission_operators(self, number: int) -> list[int]:
        """
        选择任务队员：
        - 自己一定上
        - 优先选择不在嫌疑列表的人
        """
        candidates = [i for i in range(1, 8) if i != self.index and i not in self.suspects]
        random.shuffle(candidates)
        chosen = [self.index] + candidates[:number - 1]
        return chosen[:number]

    def get_mission_operators_info(self, content: dict):
        self.last_captain = content.get("captain") # 储存本轮将执行任务的队员编号列表
        self.last_team = content.get("operators", []) # 储存本轮的队长编号
        self.is_chosen = self.index in self.last_team # 是否被选为任务执行者
        self.memory.setdefault("team_history", []).append({
        "round": len(self.memory.get("team_history", [])) + 1,
        "captain": self.last_captain,
        "team": self.last_team.copy(),
        "included_me": self.is_chosen
        }) # 记录历史队伍和队长，用于后续的推理

    def walk(self) -> list[str]:
        return [f"Player {self.index} walked."]

    def say(self) -> str:
        # 使用大模型来判断谁最可能是梅林，演示自然语言+正则+推理
        try:
            full_history = read_public_lib() # 读取公有库：每轮队伍、队长信息+玩家发言记录+投票和任务执行结果等
            prompt = f"根据以下对话和任务结果，你觉得谁最可能是梅林？只返回数字编号。\n{full_history}"
            reply = askLLM(prompt)
            match = re.findall(r'\b[1-7]\b', reply) # 使用正则表达式提取LLM回复中的第一个数字编号（可以优化）
            if not match:
                return "我还在观察。"
            merlin_id = int(match[0])  
            write_into_private(f"round_say: suspect_merlin={merlin_id}") # 写入私有库，记录这轮判断

            if merlin_id == self.index:
                return f"我觉得我知道谁是梅林，但我不方便多说。"
            else:
                return f"我怀疑{merlin_id}号是梅林，理由稍后详谈。"
        except Exception as e:
            write_into_private(f"round_say_error: {str(e)}")
            return "这轮信息太混乱，我还在观察。""

    def mission_vote1(self, operators: list[int]) -> bool:
        """
        投票策略：
        - 如果队伍中全是可信玩家则通过
        - 否则按概率通过
        """
        if all(pid not in self.suspects for pid in operators):
            return True
        return random.random() > 0.3

    def mission_vote2(self) -> bool:
        """
        执行任务投票：
        - 红方一定投False（破坏）
        - 蓝方一定True（成功）
        """
        return self.role not in ["Morgana", "Assassin", "Oberon"]
```
<|MERGE_RESOLUTION|>--- conflicted
+++ resolved
@@ -18,11 +18,7 @@
 def pass_role_sight(role_info: dict[str, int]):  # 向玩家传递角色特有的信息（即，某些其他玩家的身份）以键值对{身份: 编号}形式给出
     pass
 
-<<<<<<< HEAD
 def pass_map(map: list[list[str]]):  # 向玩家传递当前地图的拷贝
-=======
-def get_map(map_data: list):  # 获取地图
->>>>>>> 4c65d649
     pass
 
 def pass_message(content: tuple[int, str]):  # 向玩家传递其他玩家的发言，以元组(发言人编号, 发言内容)形式给出
