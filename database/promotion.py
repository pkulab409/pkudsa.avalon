"""
这个模块用于处理晋级功能，将一个榜单的前50%玩家晋级到另一个榜单。
"""

import logging
from sqlalchemy import desc
from .models import GameStats, User
from .action import safe_delete
from .base import db
import math

logger = logging.getLogger(__name__)

DEFAULT_NEW_ELO = 1200


def get_top_players_from_ranking(source_ranking_id, percentage=0.5):
    """
    从指定榜单中获取排名前percentage的玩家

    参数:
        source_ranking_id (int): 源榜单ID
        percentage (float): 获取前多少比例的玩家，默认0.5即前50%

    返回:
        list: 符合条件的GameStats对象列表，包含用户ID和ELO分数
    """
    try:
        # 从指定榜单中获取所有有效用户的游戏统计数据（按ELO降序排列）
        all_stats = (
            GameStats.query.filter_by(ranking_id=source_ranking_id)
            .filter(GameStats.games_played > 0)  # 确保只选择至少参与过一场比赛的玩家
            .order_by(
<<<<<<< HEAD
                desc(GameStats.elo_score), desc(GameStats.wins / GameStats.games_played)
=======
                desc(GameStats.elo_score),
                desc(GameStats.wins / GameStats.games_played)
>>>>>>> a3635f2a
            )
            .all()
        )

        # 计算需要选择的玩家数量
        total_players = len(all_stats)
        if total_players == 0:
            logger.warning(f"榜单 {source_ranking_id} 没有有效玩家数据")
            return []

        players_to_select = max(1, math.ceil(total_players * percentage))
        top_players = all_stats[:players_to_select]

        logger.info(
            f"从榜单 {source_ranking_id} 中选择了 {len(top_players)}/{total_players} 名顶尖玩家 (前 {percentage*100:.1f}%)"
        )
        return top_players

    except Exception as e:
        logger.error(
            f"获取榜单 {source_ranking_id} 的顶尖玩家失败: {str(e)}", exc_info=True
        )
        return []


def reset_ranking(ranking_id):
    """
    清空榜单
    """
    game_stats_list = GameStats.query.filter_by(ranking_id=ranking_id).all()
    flag = True
    for game_stats in game_stats_list:
        if not safe_delete(game_stats):
            flag = False
    if flag:
        logger.info(f"成功重置榜单 {ranking_id}.")
    else:
        logger.info(f"未成功重置榜单 {ranking_id}.")
    return flag


def reset_stats(ranking_id):
    """
    重置榜单中所有玩家的战绩
    """
    try:
        game_stats_list = GameStats.query.filter_by(ranking_id=ranking_id).all()
        for game_stats in game_stats_list:
            game_stats.elo_score = DEFAULT_NEW_ELO
            game_stats.games_played = 0
            game_stats.wins = 0
            game_stats.losses = 0
            game_stats.draws = 0
        db.session.commit()
        logger.info(f"成功重置榜单 {ranking_id}中所有玩家的战绩.")
        return True
    except Exception as e:
        db.session.rollback()
        logger.info(f"未成功重置榜单 {ranking_id}中所有玩家的战绩.")
        return False


def promote_players_to_ranking(players_stats, target_ranking_id):
    """
    将指定玩家列表晋级到目标榜单

    参数:
        players_stats (list): GameStats对象列表
        target_ranking_id (int): 目标榜单ID

    返回:
        tuple: (成功数, 总数, 错误信息)
    """
    success_count = 0
    errors = []

    try:
        for stat in players_stats:
            user_id = stat.user_id

            # 检查用户在目标榜单中是否已有记录
            existing_stat = GameStats.query.filter_by(
                user_id=user_id, ranking_id=target_ranking_id
            ).first()

            if existing_stat:
                # 如果已存在，更新为源榜单的ELO值
                # 可以根据需要决定是否保留原有ELO或使用平均值等其他策略
                existing_stat.elo_score = DEFAULT_NEW_ELO
                db.session.add(existing_stat)
                logger.info(
                    f"更新用户 {user_id} 在榜单 {target_ranking_id} 的ELO为{DEFAULT_NEW_ELO}."
                )
            else:
                # 如果不存在，创建新记录
                new_stat = GameStats(
                    user_id=user_id,
                    ranking_id=target_ranking_id,
                    elo_score=DEFAULT_NEW_ELO,
                    games_played=0,  # 在新榜单中初始为0场比赛
                    wins=0,
                    losses=0,
                    draws=0,
                )
                db.session.add(new_stat)
                logger.info(
                    f"将用户 {user_id} 晋级到榜单 {target_ranking_id}，初始ELO为{DEFAULT_NEW_ELO}."
                )

            success_count += 1

        # 提交所有更改
        db.session.commit()
        logger.info(
            f"成功将 {success_count}/{len(players_stats)} 名玩家晋级到榜单 {target_ranking_id}"
        )

    except Exception as e:
        db.session.rollback()
        error_msg = f"晋级玩家到榜单 {target_ranking_id} 失败: {str(e)}"
        logger.error(error_msg, exc_info=True)
        errors.append(error_msg)

    return success_count, len(players_stats), errors


def promote_from_multiple_rankings(
    source_ranking_ids, target_ranking_id, percentage=0.5
):
    """
    将多个源榜单的前percentage玩家晋级到目标榜单

    参数:
        source_ranking_ids (list): 源榜单ID列表
        target_ranking_id (int): 目标榜单ID
        percentage (float): 每个榜单晋级的比例，默认0.5

    返回:
        dict: 包含总结果和每个榜单的详细结果
    """
    total_success = 0
    total_players = 0
    all_errors = []
    ranking_results = {}

    for ranking_id in source_ranking_ids:
        # 获取当前榜单的顶尖玩家
        top_players = get_top_players_from_ranking(ranking_id, percentage)

        if not top_players:
            ranking_results[ranking_id] = {
                "success": 0,
                "total": 0,
                "errors": [f"榜单 {ranking_id} 没有有效玩家"],
            }
            all_errors.append(f"榜单 {ranking_id} 没有有效玩家")
            continue

        # 晋级玩家到目标榜单
        success, total, errors = promote_players_to_ranking(
            top_players, target_ranking_id
        )

        # 记录结果
        total_success += success
        total_players += total
        all_errors.extend(errors)

        ranking_results[ranking_id] = {
            "success": success,
            "total": total,
            "errors": errors,
        }

    return {
        "summary": {
            "success": total_success,
            "total": total_players,
            "errors": all_errors,
        },
        "details": ranking_results,
    }<|MERGE_RESOLUTION|>--- conflicted
+++ resolved
@@ -31,12 +31,9 @@
             GameStats.query.filter_by(ranking_id=source_ranking_id)
             .filter(GameStats.games_played > 0)  # 确保只选择至少参与过一场比赛的玩家
             .order_by(
-<<<<<<< HEAD
+
                 desc(GameStats.elo_score), desc(GameStats.wins / GameStats.games_played)
-=======
-                desc(GameStats.elo_score),
-                desc(GameStats.wins / GameStats.games_played)
->>>>>>> a3635f2a
+
             )
             .all()
         )
