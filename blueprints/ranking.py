--- conflicted
+++ resolved
@@ -5,10 +5,6 @@
 
 ranking_bp = Blueprint("ranking", __name__)
 
-<<<<<<< HEAD
-
-=======
->>>>>>> 77d22fcf
 class Pagination:
     def __init__(self, items, page, per_page, total):
         self.items = items
@@ -52,13 +48,9 @@
 
     page = request.args.get("page", 1, type=int)
     per_page = 15  # 每页15个项目
-<<<<<<< HEAD
-    current_app.logger.debug(f"Request params: page={page}, per_page={per_page}")
-=======
     current_app.logger.debug(
         f"Request params: page={page}, per_page={per_page}"
     )
->>>>>>> 77d22fcf
 
     try:
         all_ranking_ids_tuples = (
@@ -68,13 +60,9 @@
             .all()
         )
         all_ranking_ids = sorted([r[0] for r in all_ranking_ids_tuples])
-<<<<<<< HEAD
-        current_app.logger.debug(f"Fetched all_ranking_ids: {all_ranking_ids}")
-=======
         current_app.logger.debug(
             f"Fetched all_ranking_ids: {all_ranking_ids}"
         )
->>>>>>> 77d22fcf
     except Exception as e:
         current_app.logger.error(f"Error fetching all_ranking_ids: {e}")
         all_ranking_ids = [0]
@@ -90,21 +78,12 @@
         current_app.logger.debug(
             f"Corrected ranking_id to: {ranking_id} (was not in all_ranking_ids)"
         )
-<<<<<<< HEAD
-    elif (
-        not all_ranking_ids and ranking_id != 0
-    ):  # Ensure ranking_id is 0 if no other IDs exist
-=======
     elif not all_ranking_ids and ranking_id != 0: # Ensure ranking_id is 0 if no other IDs exist
->>>>>>> 77d22fcf
         ranking_id = 0
         current_app.logger.debug(
             f"Corrected ranking_id to: {ranking_id} (all_ranking_ids was empty or invalid initial ranking_id)"
         )
-<<<<<<< HEAD
-=======
-
->>>>>>> 77d22fcf
+
 
     min_games = request.args.get("min_games", 0, type=int)
     current_app.logger.debug(f"min_games: {min_games}")
@@ -125,19 +104,9 @@
         )
 
         if items_for_current_page is None:
-<<<<<<< HEAD
-            current_app.logger.warning(
-                "get_leaderboard returned None for items, defaulting to empty list."
-            )
-            items_for_current_page = []
-        actual_total_db_items = (
-            total_items_in_db if total_items_in_db is not None else 0
-        )
-=======
             current_app.logger.warning("get_leaderboard returned None for items, defaulting to empty list.")
             items_for_current_page = []
         actual_total_db_items = total_items_in_db if total_items_in_db is not None else 0
->>>>>>> 77d22fcf
 
         current_app.logger.debug(
             f"Data from get_leaderboard: {len(items_for_current_page)} items for current page. Total items in DB for ranking: {actual_total_db_items}"
@@ -160,23 +129,6 @@
                 # Calculate global rank based on current page and item index on page
                 player_data_copy["rank"] = (page - 1) * per_page + i + 1
 
-<<<<<<< HEAD
-                player_data_copy.setdefault(
-                    "score", player_data_copy.get("elo_score", 0)
-                )
-                player_data_copy.setdefault(
-                    "total", player_data_copy.get("games_played", 0)
-                )
-
-                if (
-                    "win_rate" not in player_data_copy
-                ):  # Calculate win_rate if not present
-                    total_games = player_data_copy.get("total", 0)
-                    wins = player_data_copy.get("wins", 0)
-                    player_data_copy["win_rate"] = (
-                        round((wins / total_games) * 100, 1) if total_games > 0 else 0
-                    )
-=======
                 player_data_copy.setdefault("score", player_data_copy.get("elo_score", 0))
                 player_data_copy.setdefault("total", player_data_copy.get("games_played", 0))
 
@@ -184,7 +136,6 @@
                     total_games = player_data_copy.get("total", 0)
                     wins = player_data_copy.get("wins", 0)
                     player_data_copy["win_rate"] = round((wins / total_games) * 100, 1) if total_games > 0 else 0
->>>>>>> 77d22fcf
 
                 leaderboard_page_items_with_global_rank.append(player_data_copy)
             else:
@@ -205,29 +156,18 @@
 
     # Create Pagination object using the items for the current page and the actual total from the database
     pagination = Pagination(
-<<<<<<< HEAD
-        items=leaderboard_page_items_with_global_rank,  # These are the items to display on this page
-        page=page,
-        per_page=per_page,
-        total=actual_total_db_items,  # This is the grand total for the query
-=======
         items=leaderboard_page_items_with_global_rank, # These are the items to display on this page
         page=page,
         per_page=per_page,
         total=actual_total_db_items # This is the grand total for the query
->>>>>>> 77d22fcf
     )
     current_app.logger.debug(
         f"Pagination object created. Page: {pagination.page}, Per_page: {pagination.per_page}, Total_items_in_db: {pagination.total}, Total_pages: {pagination.pages}, Has_next: {pagination.has_next}, Has_prev: {pagination.has_prev}"
     )
 
-<<<<<<< HEAD
-    current_app.logger.debug("--- Exiting show_ranking, rendering template ---")
-=======
     current_app.logger.debug(
         "--- Exiting show_ranking, rendering template ---"
     )
->>>>>>> 77d22fcf
 
     return render_template(
         "ranking.html",
