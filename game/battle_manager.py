--- conflicted
+++ resolved
@@ -39,11 +39,8 @@
     cpu_count = multiprocessing.cpu_count()
     # I/O密集型任务通常设为CPU核心数的2倍较合适
     # 但设置上限避免线程过多
-<<<<<<< HEAD
+    return min(cpu_count * 16, 192)
     return min(cpu_count * 2, 32)
-=======
-    return min(cpu_count * 16, 192)
->>>>>>> 21e5f938
 
 
 MAX_CONCURRENT_BATTLES = calculate_optimal_threads()  # 默认最大并发对战数
