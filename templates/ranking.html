{% extends "base.html" %}
{% block title %}
    排行榜 - 游戏平台
{% endblock title %}
{% block content %}
    <style>
    /* Main styles */
    .ranking-container {
        font-family: 'Segoe UI', Tahoma, Geneva, Verdana, sans-serif;
    }

    .page-header {
        background: linear-gradient(135deg, #3a1c71, #d76d77, #ffaf7b);
        background-size: 400% 400%;
        animation: gradient 15s ease infinite;
        color: white;
        border-radius: 10px;
        padding: 20px 30px;
        margin-bottom: 30px;
        box-shadow: 0 4px 15px rgba(0, 0, 0, 0.1);
        position: relative;
        overflow: hidden;
    }

    @keyframes gradient {
        0% { background-position: 0% 50%; }
        50% { background-position: 100% 50%; }
        100% { background-position: 0% 50%; }
    }

    .page-header h2 {
        font-weight: 700;
        text-shadow: 0 2px 4px rgba(0, 0, 0, 0.2);
        margin: 0;
    }

    .page-header::after {
        content: '';
        position: absolute;
        top: -50%;
        right: -50%;
        width: 100%;
        height: 200%;
        background: rgba(255, 255, 255, 0.1);
        transform: rotate(30deg);
    }

    /* Custom nav tabs */
    .ranking-tabs {
        border-bottom: none;
        margin-bottom: 20px;
    }

    .ranking-tabs .nav-item {
        margin-right: 5px;
    }

    .ranking-tabs .nav-link {
        border: none;
        border-radius: 50px;
        padding: 10px 20px;
        color: #495057;
        font-weight: 500;
        transition: all 0.3s ease;
        background-color: #f8f9fa;
        box-shadow: 0 2px 5px rgba(0,0,0,0.05);
    }

    .ranking-tabs .nav-link.active {
        background: linear-gradient(90deg, #3a1c71, #d76d77);
        color: white;
        box-shadow: 0 4px 10px rgba(215, 109, 119, 0.3);
    }

    .ranking-tabs .nav-link:hover:not(.active) {
        background-color: #e9ecef;
        transform: translateY(-2px);
    }

    /* Card styling */
    .ranking-card {
        border-radius: 10px;
        border: none;
        box-shadow: 0 5px 25px rgba(0,0,0,0.05);
        overflow: hidden;
        transition: all 0.3s ease;
    }

    .ranking-card:hover {
        box-shadow: 0 8px 35px rgba(0,0,0,0.1);
        transform: translateY(-5px);
    }

    /* Table styling */
    .ranking-table {
        margin-bottom: 0;
    }

    .ranking-table thead {
        background: linear-gradient(90deg, #f8f9fa, #e9ecef);
    }

    .ranking-table th {
        font-weight: 600;
        color: #495057;
        border-top: none;
        padding: 15px;
    }

    .ranking-table td {
        vertical-align: middle;
        padding: 12px 15px;
    }

    /* Top 3 row styling */
    tr.rank-1 {
        background: linear-gradient(90deg, rgba(255, 215, 0, 0.1), rgba(255, 215, 0, 0.03));
        box-shadow: inset 0 0 0 1px rgba(255, 215, 0, 0.2);
    }

    tr.rank-2 {
        background: linear-gradient(90deg, rgba(192, 192, 192, 0.1), rgba(192, 192, 192, 0.03));
        box-shadow: inset 0 0 0 1px rgba(192, 192, 192, 0.2);
    }

    tr.rank-3 {
        background: linear-gradient(90deg, rgba(205, 127, 50, 0.1), rgba(205, 127, 50, 0.03));
        box-shadow: inset 0 0 0 1px rgba(205, 127, 50, 0.2);
    }

    tr.rank-1:hover, tr.rank-2:hover, tr.rank-3:hover {
        background: linear-gradient(90deg, rgba(0, 123, 255, 0.05), rgba(0, 123, 255, 0.02));
    }

    /* Medal styling */
    .medal {
        display: inline-flex;
        align-items: center;
        justify-content: center;
        border-radius: 50%;
        width: 36px;
        height: 36px;
        margin-right: 8px;
        box-shadow: 0 2px 5px rgba(0,0,0,0.1);
    }

    .medal-gold {
        background: linear-gradient(135deg, #FFD700, #FFC800);
        color: #856404;
    }

    .medal-silver {
        background: linear-gradient(135deg, #E0E0E0, #C0C0C0);
        color: #495057;
    }

    .medal-bronze {
        background: linear-gradient(135deg, #CD7F32, #A05A2C);
        color: white;
    }

    .medal i {
        font-size: 16px;
    }

    /* 下面这一部分是胜率进度条的部分 */
    .win-rate-container {
        position: relative;
        width: 100%;
        height: 12px; /* 适当增加高度 */
        background: #fff; /* 添加白色背景 */
        border-radius: 6px; /* 圆角大小与高度匹配 */
        overflow: hidden;
    }

    /* 绿色部分（胜率） */
    .win-rate-green-bar {
        position: absolute;
        left: 0;
        height: 100%;
        background: #4CAF50;
        transition: width 0.5s ease;
        z-index: 2;
        box-shadow: inset 2px 0 3px rgba(0,0,0,0.1); /* 添加内阴影增强立体感 */
    }

    /* 红色部分（败率） */
    .win-rate-red-bar {
        position: absolute;
        left: 0; /* 改为left定位 */
        width: 100% !important; /* 始终占满容器 */
        height: 100%;
        background: #ff4444;
        transition: clip-path 0.5s ease; /* 使用裁剪路径实现动画 */
        clip-path: inset(0 0 0 calc(100% - var(--loss-percent))); /* 通过CSS变量计算败率 */
    }

    /* 动态圆角处理 */
    .win-rate-green-bar {
        border-radius: 6px 0 0 6px;
    }
    .win-rate-green-bar[style*="100%"] {
        border-radius: 6px;
    }
    /* Username styling */
    .username {
        font-weight: 500;
        transition: all 0.2s ease;
    }

    .username:hover {
        color: #007bff;
    }

    .current-user {
        position: relative;
        font-weight: 600;
        color: #007bff;
    }

    .current-user::after {
        content: '(你)';
        margin-left: 5px;
        font-size: 0.8em;
        color: #6c757d;
        font-weight: normal;
    }

    /* Score and stats styling */
    .elo-score {
        font-weight: 700;
        color: #495057;
        background: linear-gradient(90deg, #f8f9fa, #e9ecef);
        padding: 5px 12px;
        border-radius: 50px;
        display: inline-block;
    }

    .top3 .elo-score {
        background: linear-gradient(90deg, #fff3cd, #ffeeba);
        color: #856404;
    }

    .stat-value {
        font-weight: 500;
    }

    /* Icons and animations */
    .rank-crown {
        margin-left: 5px;
        color: #FFD700;
        animation: pulse 2s infinite;
    }

    @keyframes pulse {
        0% { transform: scale(1); }
        50% { transform: scale(1.1); }
        100% { transform: scale(1); }
    }

    .empty-state {
        padding: 50px 0;
        text-align: center;
        color: #6c757d;
    }

    .empty-state i {
        font-size: 48px;
        margin-bottom: 10px;
        color: #dee2e6;
    }

    /* Responsive adjustments */
    @media (max-width: 992px) {
        .ranking-table {
            min-width: 800px;
        }
    }
    /* 修改奖牌数字样式 */
    .medal-number {
        display: block;
        font-weight: 800;
        font-size: 1.2em;
        color: #000 !important; /* 强制黑色 */
        text-shadow: 
            0 1px 0 rgba(255,255,255,0.5), /* 白色外发光增强对比 */
            0 1px 2px rgba(0,0,0,0.15); /* 保留原有阴影 */
        position: relative;
        z-index: 2; /* 确保数字在光泽层上方 */
    }

    /* 调整各奖牌颜色 */
    .medal-gold .medal-number { color: #ffd700; }
    .medal-silver .medal-number { color: #c0c0c0; }
    .medal-bronze .medal-number { color: #cd7f32; }

    /* 添加金属光泽效果 */
    .medal {
        position: relative;
        overflow: hidden;
    }
    .medal:after {
        content: '';
        position: absolute;
        top: -25%;
        left: -25%;
        width: 150%;
        height: 150%;
        background: linear-gradient(
            45deg,
            rgba(255,255,255,0) 0%,
            rgba(255,255,255,0.3) 50%,
            rgba(255,255,255,0) 100%
        );
        transform: rotate(30deg);
    }
    </style>
    <div class="container mt-4 ranking-container">
        <div class="page-header d-flex justify-content-between align-items-center">
            <h2>
                <i class="fas fa-trophy me-3"></i>玩家排行榜
            </h2>
        </div>
        <!-- 榜单选择导航 -->
        <ul class="nav nav-tabs mb-3 ranking-tabs" id="rankingTabs">
            {% for rid in all_ranking_ids %}
                <li class="nav-item">
                    <a class="nav-link {% if rid == current_ranking_id %}active{% endif %}"
                       href="{{ url_for('ranking.show_ranking', ranking_id=rid) }}">
                        <i class="bi bi-trophy me-1"></i>
                        {% if rid >=1 and rid <=6 %}
                            初赛赛区{{ rid }}
                        {% elif rid ==0 %}
                            测试赛
                        {% elif rid ==11 %}
                            半决赛
                        {% elif rid ==21 %}
                            决赛
                        {% else %}
                            榜单 {{ rid }}
                        {% endif %}
                    </a>
                </li>
            {% endfor %}
        </ul>
        <div class="card ranking-card">
            <div class="card-body p-0">
                <div class="table-responsive">
                    <table class="table ranking-table">
                        <thead>
                            <tr>
                                <th scope="col" width="10%">排名</th>
                                <th scope="col" width="20%">用户名</th>
                                <th scope="col" width="15%">分数 (Elo)</th>
                                <th scope="col" width="10%">胜场</th>
                                <th scope="col" width="10%">负场</th>
                                <th scope="col" width="10%">平局</th>
                                <th scope="col" width="10%">总场次</th>
                                <th scope="col" width="15%">胜率</th>
                            </tr>
                        </thead>
                        <tbody>
                            <!-- 奖牌的部分：1、2、3名配置漂亮的奖牌 -->
                            {% if pagination.items %}
                                {% for item in pagination.items %}
                                    <tr class="{% if item.rank == 1 %}rank-1{% elif item.rank == 2 %}rank-2{% elif item.rank == 3 %}rank-3{% endif %} {% if item.rank <= 3 %}top3{% endif %}">
                                        <td>
                                            {% if item.rank == 1 %}
                                                <div class="medal medal-gold">
                                                    <span class="medal-number">1</span>
                                                </div>
                                            {% elif item.rank == 2 %}
                                                <div class="medal medal-silver">
                                                    <span class="medal-number">2</span>
                                                </div>
                                            {% elif item.rank == 3 %}
                                                <div class="medal medal-bronze">
                                                    <span class="medal-number">3</span>
                                                </div>
                                            {% else %}
                                                <span class="stat-value">#{{ item.rank }}</span>
                                            {% endif %}
                                        </td>
                                        <!-- 连接主页 -->
                                        <td>
                                            {% if current_user.is_authenticated and item.username == current_user.username %}
                                                <a href="{{ url_for('profile.profile', username=item.username) }}"
                                                   class="text-decoration-none">
                                                    <span class="username current-user">{{ item.username }}</span>
                                                    {% if item.rank <= 3 %}<i class="fas fa-crown rank-crown"></i>{% endif %}
                                                </a>
                                            {% else %}
                                                <a href="{{ url_for('profile.user_profile', user_id=item.user_id) }}"
                                                   class="text-decoration-none">
                                                    <span class="username">{{ item.username }}</span>
                                                    {% if item.rank <= 3 %}<i class="fas fa-crown rank-crown"></i>{% endif %}
                                                </a>
                                            {% endif %}
                                        </td>
                                        <td>
                                            <span class="elo-score">{{ item.score }}</span>
                                        </td>
                                        <td>
                                            <span class="stat-value text-success">{{ item.wins }}</span>
                                        </td>
                                        <td>
                                            <span class="stat-value text-danger">{{ item.losses }}</span>
                                        </td>
                                        <td>
                                            <span class="stat-value text-secondary">{{ item.draws }}</span>
                                        </td>
                                        <td>
                                            <span class="stat-value">{{ item.total }}</span>
                                        </td>
                                        <td>
                                            <div class="d-flex align-items-center">
                                                <span class="stat-value me-2">{{ item.win_rate }}%</span>
                                                {% if item.rank <= 3 %}<i class="fas fa-star text-warning"></i>{% endif %}
                                            </div>
                                            <div class="win-rate-container">
<<<<<<< HEAD
                                                <div class="win-rate-bar"
                                                     data-final-width="{{ item.win_rate }}%"
                                                     style="width: {{ item.win_rate }}%"></div>
=======
                                                <!-- 新增红色背景层 -->
                                                <div class="win-rate-red-bar"
                                                     style="width: calc(100% - {{ item.win_rate }}%)"></div>
                                                <!-- 修改绿色进度条 -->
                                                <div class="win-rate-green-bar" style="width: {{ item.win_rate }}%;"></div>
>>>>>>> ca97de49
                                            </div>
                                        </td>
                                    </tr>
                                {% endfor %}
                            {% else %}
                                <tr>
                                    <td colspan="8" class="empty-state">
                                        <i class="fas fa-chart-bar d-block"></i>
                                        <p>暂无排名数据</p>
                                    </td>
                                </tr>
                            {% endif %}
                        </tbody>
                    </table>
                    <!-- 分页导航 -->
                    <nav aria-label="Page navigation" class="my-4">
                        <ul class="pagination justify-content-center">
                            {% if pagination.has_prev %}
                                <li class="page-item">
                                    <a class="page-link"
                                       href="{{ url_for('ranking.show_ranking', ranking_id=current_ranking_id, page=pagination.prev_num) }}">上一页</a>
                                </li>
                            {% else %}
                                <li class="page-item disabled">
                                    <span class="page-link">上一页</span>
                                </li>
                            {% endif %}
                            {% for page_num in pagination.iter_pages() %}
                                {% if page_num %}
                                    <li class="page-item {% if page_num == pagination.page %}active{% endif %}">
                                        <a class="page-link"
                                           href="{{ url_for('ranking.show_ranking', ranking_id=current_ranking_id, page=page_num) }}">{{ page_num }}</a>
                                    </li>
                                {% else %}
                                    <li class="page-item disabled">
                                        <span class="page-link">...</span>
                                    </li>
                                {% endif %}
                            {% endfor %}
                            {% if pagination.has_next %}
                                <li class="page-item">
                                    <a class="page-link"
                                       href="{{ url_for('ranking.show_ranking', ranking_id=current_ranking_id, page=pagination.next_num) }}">下一页</a>
                                </li>
                            {% else %}
                                <li class="page-item disabled">
                                    <span class="page-link">下一页</span>
                                </li>
                            {% endif %}
                        </ul>
                    </nav>
                </div>
            </div>
        </div>
    </div>
    <script>
    // Add smooth animation for win rate bars when page loads
    document.addEventListener('DOMContentLoaded', function() {
        // 获取所有胜率条
        const greenBars = document.querySelectorAll('.win-rate-green-bar');
        const redBars = document.querySelectorAll('.win-rate-red-bar');
        
        // 初始化设置胜率条宽度为0
        greenBars.forEach(bar => {
            // 保存最终宽度
            const finalWidth = bar.style.width;
            // 设置初始宽度为0
            bar.style.width = '0%';
<<<<<<< HEAD
        });

        // Timeout to allow the browser to render the initial state
        setTimeout(() => {
            // Animate each bar to its final width
            winRateBars.forEach(bar => {
                // Assume the final width is stored in a data attribute called 'data-final-width'
                const finalWidth = bar.getAttribute('data-final-width');
                if (finalWidth) {
                    bar.style.width = finalWidth;
                }
            });
        }, 100);
=======
            
            // 延迟后恢复到最终宽度
            setTimeout(() => {
                bar.style.width = finalWidth;
            }, 100);
        });
        
        // 初始化设置红色条的剪裁路径
        redBars.forEach(bar => {
            const greenBarWidth = bar.parentElement.querySelector('.win-rate-green-bar').style.width;
            const lossPercent = (100 - parseFloat(greenBarWidth)).toFixed(2) + '%';
            bar.style.setProperty('--loss-percent', lossPercent);
            
            // 初始状态下设置完整显示
            bar.style.clipPath = 'inset(0 0 0 0)';
            
            // 延迟后设置最终剪裁状态
            setTimeout(() => {
                bar.style.clipPath = `inset(0 0 0 calc(100% - var(--loss-percent)))`;
            }, 100);
        });
>>>>>>> ca97de49
    });
    </script>
{% endblock content %}<|MERGE_RESOLUTION|>--- conflicted
+++ resolved
@@ -418,17 +418,11 @@
                                                 {% if item.rank <= 3 %}<i class="fas fa-star text-warning"></i>{% endif %}
                                             </div>
                                             <div class="win-rate-container">
-<<<<<<< HEAD
-                                                <div class="win-rate-bar"
-                                                     data-final-width="{{ item.win_rate }}%"
-                                                     style="width: {{ item.win_rate }}%"></div>
-=======
                                                 <!-- 新增红色背景层 -->
                                                 <div class="win-rate-red-bar"
                                                      style="width: calc(100% - {{ item.win_rate }}%)"></div>
                                                 <!-- 修改绿色进度条 -->
                                                 <div class="win-rate-green-bar" style="width: {{ item.win_rate }}%;"></div>
->>>>>>> ca97de49
                                             </div>
                                         </td>
                                     </tr>
@@ -497,21 +491,6 @@
             const finalWidth = bar.style.width;
             // 设置初始宽度为0
             bar.style.width = '0%';
-<<<<<<< HEAD
-        });
-
-        // Timeout to allow the browser to render the initial state
-        setTimeout(() => {
-            // Animate each bar to its final width
-            winRateBars.forEach(bar => {
-                // Assume the final width is stored in a data attribute called 'data-final-width'
-                const finalWidth = bar.getAttribute('data-final-width');
-                if (finalWidth) {
-                    bar.style.width = finalWidth;
-                }
-            });
-        }, 100);
-=======
             
             // 延迟后恢复到最终宽度
             setTimeout(() => {
@@ -533,7 +512,6 @@
                 bar.style.clipPath = `inset(0 0 0 calc(100% - var(--loss-percent)))`;
             }, 100);
         });
->>>>>>> ca97de49
     });
     </script>
 {% endblock content %}